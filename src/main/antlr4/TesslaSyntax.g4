--- conflicted
+++ resolved
@@ -13,18 +13,11 @@
 statement
     : def #Definition
     | tessladoc+=DOCLINE* NL* 'type' name=ID ('[' typeParameters+=ID (',' typeParameters+=ID)* ']')? (':='|'=') NL* type eos #TypeDefinition
-<<<<<<< HEAD
     | tessladoc+=DOCLINE* NL* 'module' name=ID NL* '{' NL* contents+=statement* NL* '}' NL* #ModuleDefinition
-    | 'in' ID (':' type)? eos #In
+    | 'in' ID (':' type) eos #In
     | 'out' expression ('as' ID)? eos #Out
     | 'print' expression eos #Print
     | 'out' '*' eos #OutAll
-=======
-    | 'in' ID ':' type eos # In
-    | 'out' expression ('as' ID)? eos # Out
-    | 'print' expression eos # Print
-    | 'out' '*' eos # OutAll
->>>>>>> deb7a77b
     ;
 
 def: header=definitionHeader (':='|'=') NL* body eos;
