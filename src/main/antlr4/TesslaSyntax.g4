--- conflicted
+++ resolved
@@ -12,21 +12,13 @@
 
 statement
     : def #Definition
-<<<<<<< HEAD
-    | tessladoc+=DOCLINE* NL* 'type' name=ID ('[' typeParameters+=ID (',' typeParameters+=ID)* ']')? (':='|'=') NL* typeBody eos #TypeDefinition
-    | tessladoc+=DOCLINE* NL* 'module' name=ID NL* '{' NL* contents+=statement* NL* '}' NL* #ModuleDefinition
+    | tessladoc+=DOCLINE* NL* 'type' NL* name=ID ('[' typeParameters+=ID (',' typeParameters+=ID)* ']')? (':='|'=') NL* typeBody eos #TypeDefinition
+    | tessladoc+=DOCLINE* NL* 'module' NL* name=ID NL* '{' NL* contents+=statement* NL* '}' NL* #ModuleDefinition
     | keyword=('import'|'imexport') path+=ID ('.' path+=ID)* ('.' wildcard='*')? #ImportStatement
-    | 'in' ID (':' type) eos #In
-    | 'out' expression ('as' ID)? eos #Out
-    | 'print' expression eos #Print
-    | 'out' '*' eos #OutAll
-=======
-    | tessladoc+=DOCLINE* NL* 'type' NL* name=ID ('[' typeParameters+=ID (',' typeParameters+=ID)* ']')? (':='|'=') NL* type eos #TypeDefinition
-    | 'in' NL* ID NL* ':' NL* type eos # In
-    | 'out' NL* expression ('as' NL* ID)? eos # Out
-    | 'print' NL* expression eos # Print
-    | 'out' NL* '*' eos # OutAll
->>>>>>> d606067b
+    | 'in' NL* ID NL* ':' NL* type eos #In
+    | 'out' NL* expression ('as' NL* ID)? eos #Out
+    | 'print' NL* expression eos #Print
+    | 'out' NL* '*' eos #OutAll
     ;
 
 def: header=definitionHeader (':='|'=') NL* body eos;
