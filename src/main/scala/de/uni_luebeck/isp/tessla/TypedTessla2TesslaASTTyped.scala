package de.uni_luebeck.isp.tessla

import TesslaAST.Typed
import Typed.Identifier
import cats.data.Ior
import de.uni_luebeck.isp.tessla.Errors.UndefinedBaseTime
import de.uni_luebeck.isp.tessla.Tessla.{
  ConstantExpression,
  FloatLiteral,
  IntLiteral,
  LiteralValue,
  StringLiteral,
  TimeLiteral
}
import de.uni_luebeck.isp.tessla.TypedTessla.{
  Annotation,
  BuiltInOperator,
  InputStream,
  Literal,
  Macro,
  MacroCall,
  MemberAccess,
  ObjectLiteral,
  Parameter,
  StaticIfThenElse,
  Variable,
  VariableEntry
}

import scala.collection.immutable.ArraySeq
import scala.collection.mutable

class TypedTessla2TesslaASTTypedWorker(
  spec: TypedTessla.TypedSpecification,
  baseTime: Option[TimeLiteral]
) extends TranslationPhase.Translator[Typed.Specification] {

<<<<<<< HEAD
  // used to instantiate unsued type variables where actual type cannnot be recovered from TypedTessla
  val unknownType = Typed.InstantiatedType("Unknown", Nil)

  val staticiteExtern = Typed.ExternExpression(List(Identifier("A")), List(
    (TesslaAST.StrictEvaluation, Typed.BoolType),
    (TesslaAST.LazyEvaluation, Typed.TypeParam(Identifier("A"))),
    (TesslaAST.LazyEvaluation, Typed.TypeParam(Identifier("A")))
  ), Typed.TypeParam(Identifier("A")), "staticite")
=======
  val staticiteExtern = Typed.ExternExpression(
    List(Identifier("A")),
    List(
      (TesslaAST.StrictEvaluation, Typed.BoolType),
      (TesslaAST.LazyEvaluation, Typed.TypeParam(Identifier("A"))),
      (TesslaAST.LazyEvaluation, Typed.TypeParam(Identifier("A")))
    ),
    Typed.TypeParam(Identifier("A")),
    "staticite"
  )
>>>>>>> b3e2b1b1

  val knownExterns = Map(
    "true" -> Typed.ApplicationExpression(
      Typed.TypeApplicationExpression(
        Typed.ExternExpression(Nil, Nil, Typed.InstantiatedType("Bool", Nil), "true"),
        Nil
      ),
      ArraySeq()
    ),
    "false" -> Typed.ApplicationExpression(
      Typed.TypeApplicationExpression(
        Typed.ExternExpression(Nil, Nil, Typed.InstantiatedType("Bool", Nil), "false"),
        Nil
      ),
      ArraySeq()
    ),
    "last" -> Typed.ExternExpression(
      List(Identifier("A"), Identifier("B")),
      List(
        (
          TesslaAST.LazyEvaluation,
          Typed.InstantiatedType("Events", List(Typed.TypeParam(Identifier("A"))))
        ),
        (
          TesslaAST.StrictEvaluation,
          Typed.InstantiatedType("Events", List(Typed.TypeParam(Identifier("B"))))
        )
      ),
      Typed.InstantiatedType("Events", List(Typed.TypeParam(Identifier("A")))),
      "last"
    ),
    "delay" -> Typed.ExternExpression(
      List(Identifier("A")),
      List(
        (TesslaAST.LazyEvaluation, Typed.InstantiatedType("Events", List(Typed.IntType))),
        (
          TesslaAST.StrictEvaluation,
          Typed.InstantiatedType("Events", List(Typed.TypeParam(Identifier("A"))))
        )
      ),
      Typed.InstantiatedType("Events", List(Typed.UnitType)),
      "delay"
    ),
    "ite" -> Typed.ExternExpression(
      List(Identifier("A")),
      List(
        (TesslaAST.StrictEvaluation, Typed.BoolType),
        (TesslaAST.LazyEvaluation, Typed.TypeParam(Identifier("A"))),
        (TesslaAST.LazyEvaluation, Typed.TypeParam(Identifier("A")))
      ),
      Typed.TypeParam(Identifier("A")),
      "ite"
    ),
    "List_fold" -> Typed.ExternExpression(
      List(Identifier("A"), Identifier("B")),
      List(
        (
          TesslaAST.StrictEvaluation,
          Typed.InstantiatedType("List", List(Typed.TypeParam(Identifier("A"))))
        ),
        (TesslaAST.LazyEvaluation, Typed.TypeParam(Identifier("B"))),
        (
          TesslaAST.StrictEvaluation,
          Typed.FunctionType(
            Nil,
            List(
              (TesslaAST.StrictEvaluation, Typed.TypeParam(Identifier("B"))),
              (TesslaAST.StrictEvaluation, Typed.TypeParam(Identifier("A")))
            ),
            Typed.TypeParam(Identifier("B"))
          )
        )
      ),
      Typed.TypeParam(Identifier("B")),
      "List_fold"
    ),
    "Set_fold" -> Typed.ExternExpression(
      List(Identifier("A"), Identifier("B")),
      List(
        (
          TesslaAST.StrictEvaluation,
          Typed.InstantiatedType("Set", List(Typed.TypeParam(Identifier("A"))))
        ),
        (TesslaAST.LazyEvaluation, Typed.TypeParam(Identifier("B"))),
        (
          TesslaAST.StrictEvaluation,
          Typed.FunctionType(
            Nil,
            List(
              (TesslaAST.StrictEvaluation, Typed.TypeParam(Identifier("B"))),
              (TesslaAST.StrictEvaluation, Typed.TypeParam(Identifier("A")))
            ),
            Typed.TypeParam(Identifier("B"))
          )
        )
      ),
      Typed.TypeParam(Identifier("B")),
      "Set_fold"
    ),
    "Map_fold" -> Typed.ExternExpression(
      List(Identifier("A"), Identifier("B"), Identifier("C")),
      List(
        (
          TesslaAST.StrictEvaluation,
          Typed.InstantiatedType(
            "Map",
            List(Typed.TypeParam(Identifier("A")), Typed.TypeParam(Identifier("B")))
          )
        ),
        (TesslaAST.LazyEvaluation, Typed.TypeParam(Identifier("C"))),
        (
          TesslaAST.StrictEvaluation,
          Typed.FunctionType(
            Nil,
            List(
              (TesslaAST.StrictEvaluation, Typed.TypeParam(Identifier("C"))),
              (TesslaAST.StrictEvaluation, Typed.TypeParam(Identifier("A"))),
              (TesslaAST.StrictEvaluation, Typed.TypeParam(Identifier("B")))
            ),
            Typed.TypeParam(Identifier("C"))
          )
        )
      ),
      Typed.TypeParam(Identifier("C")),
      "Map_fold"
    )
  )
  private val ins = mutable.Map[Typed.Identifier, (Typed.Type, Typed.Annotations)]()

  override protected def translateSpec() = {
    val outs = spec.outStreams.map { out =>
      val annotations = translateAnnotations(out.annotations)
      val name = Map("$name" -> ArraySeq(Typed.StringLiteralExpression(out.name)))
      (
        Typed.ExpressionRef(
          toIdentifier(out.id, lookup(spec.globalDefs, out.id).loc),
          lookupType(out.id, spec.globalDefs),
          out.loc
        ),
        annotations ++ name
      )
    }.toList
    val defs: Map[Typed.Identifier, Typed.ExpressionArg] = translateEnv(spec.globalDefs)

    Typed.Specification(ins.toMap, defs, outs, defs.flatMap(_._1.idOrName.right).max)
  }

  def lookupType(id: TypedTessla.Identifier, env: TypedTessla.Definitions): Typed.Type = {
    val value = lookup(env, id)
    value.expression match {
      case TypedTessla.MemberAccess(receiver, member, _, _) =>
        lookupType(receiver.id, env).asInstanceOf[Typed.RecordType].entries(member)._1
      case TypedTessla.BuiltInOperator(name, _, _, _, _) =>
        knownExterns.get(name).map(_.tpe).getOrElse(toType(value.typeInfo))
      case TypedTessla.ObjectLiteral(members, _) =>
        Typed.RecordType(members.map(x => (x._1 -> (lookupType(x._2.id, env), Location.unknown))))
      case _ => toType(value.typeInfo)
    }
  }

  def lookupType2(id: TypedTessla.Identifier, env: TypedTessla.Definitions): Typed.Type =
    env.variables.get(id) match {
      case Some(value) => toType(value.typeInfo)
      case None        => lookupType2(id, env.parent.get)
    }

  def translateEnv(env: TypedTessla.Definitions): Map[Typed.Identifier, Typed.ExpressionArg] =
    env.variables.toMap.map {
      case (id, definition) =>
        (
          toIdentifier(id, definition.loc),
          definition.expression match {
            case InputStream(name, streamType, typeLoc, loc) =>
              ins += (Typed.Identifier(Ior.Left(name), loc) -> (toType(
                streamType
              ), translateAnnotations(definition.annotations)))
              Typed.ExpressionRef(
                Typed.Identifier(Ior.Left(name), loc),
                toType(streamType, typeLoc),
                loc
              )
            case Parameter(param, parameterType, id) =>
              Typed.ExpressionRef(
                Typed.Identifier(Ior.Left(param.id.name), param.id.loc),
                toType(parameterType),
                param.loc
              )
            case Macro(typeParameters, parameters, body, returnType, headerLoc, result, loc, _) =>
              Typed.FunctionExpression(
                typeParameters.map(toIdentifier(_, Location.unknown)).toList,
                parameters
                  .map(x =>
                    (
                      Typed.Identifier(Ior.Left(x.param.id.name), x.loc),
                      if (x.parameterType.isStreamType) TesslaAST.LazyEvaluation
                      else TesslaAST.StrictEvaluation,
                      toType(x.parameterType)
                    )
                  )
                  .toList,
                translateEnv(body),
                Typed.ExpressionRef(
                  toIdentifier(result.id, Location.unknown),
                  lookupType(result.id, body),
                  result.loc
                ),
                loc
              )
            case Variable(id, loc) =>
              Typed.ExpressionRef(toIdentifier(id, lookup(env, id).loc), lookupType(id, env), loc)
            case MacroCall(macroID, macroLoc, typeArgs, args, loc) =>
              val callable = Typed.TypeApplicationExpression(
                Typed.ExpressionRef(toIdentifier(macroID, macroLoc), lookupType(macroID, env)),
                typeArgs.map(x => toType(x)).toList
              )

              val parameterNames = lookupParameterNames(env, macroID)

              val argumentList = parameterNames match {
                case Some((parameter, loc)) =>
                  generateArgumentList(macroID.toString, loc, args, parameter)
                case None =>
                  if (args.exists(_.isInstanceOf[TypedTessla.NamedArgument])) {
                    throw Errors.InternalError("Unsupported use of named argument", loc)
                  }
                  args.map(a => (a.id, a.loc))
              }

<<<<<<< HEAD
        Typed.ApplicationExpression(
          callable,
          argumentList.zip(callable.tpe.asInstanceOf[Typed.FunctionType].paramTypes).map { case ((id, loc), (_, t)) =>
            val tpe = lookupType(id, env)
            val ref = Typed.ExpressionRef(toIdentifier(id, lookup(env, id).loc), tpe, loc)
            if (t == tpe) ref else {
              val typeArgs = determineTypeArguments(t, tpe).withDefaultValue(unknownType)
              val typeArgList = tpe.asInstanceOf[Typed.FunctionType].typeParams.map(typeArgs)
              Typed.TypeApplicationExpression(ref, typeArgList)
            }
          }.to(ArraySeq),
          loc
=======
              Typed.ApplicationExpression(
                callable,
                argumentList
                  .zip(callable.tpe.asInstanceOf[Typed.FunctionType].paramTypes)
                  .map {
                    case ((id, loc), (_, t)) =>
                      val tpe = lookupType(id, env)
                      val ref = Typed.ExpressionRef(toIdentifier(id, lookup(env, id).loc), tpe, loc)
                      if (t == tpe) ref
                      else {
                        val typeParams = determineTypeParameters(t, tpe)
                        val typeArgs =
                          tpe.asInstanceOf[Typed.FunctionType].typeParams.map(typeParams)
                        Typed.TypeApplicationExpression(ref, typeArgs)
                      }
                  }
                  .to(ArraySeq),
                loc
              )
            case BuiltInOperator(
                  name,
                  typeParameters,
                  parameters,
                  referenceImplementation,
                  loc
                ) => // TODO: suport reference implementation
              knownExterns.getOrElse(
                name,
                Typed.ExternExpression(
                  typeParameters.map(toIdentifier(_, Location.unknown)).toList,
                  parameters.map(x => (TesslaAST.StrictEvaluation, toType(x.parameterType))).toList,
                  toType(definition.typeInfo.asInstanceOf[TypedTessla.FunctionType].returnType),
                  name,
                  loc
                )
              )
            case StaticIfThenElse(condition, thenCase, elseCase, loc) =>
              Typed.ApplicationExpression(
                Typed.TypeApplicationExpression(
                  staticiteExtern,
                  List(
                    lookupType(thenCase.id, env)
                  )
                ),
                ArraySeq(
                  Typed.ExpressionRef(
                    toIdentifier(condition.id, loc),
                    lookupType(condition.id, env),
                    loc
                  ),
                  Typed.ExpressionRef(
                    toIdentifier(thenCase.id, loc),
                    lookupType(thenCase.id, env),
                    loc
                  ),
                  Typed.ExpressionRef(
                    toIdentifier(elseCase.id, loc),
                    lookupType(elseCase.id, env),
                    loc
                  )
                ),
                loc
              )
            case MemberAccess(receiver, member, memberLoc, loc) =>
              Typed.RecordAccessorExpression(
                member,
                Typed.ExpressionRef(
                  toIdentifier(receiver.id, receiver.loc),
                  lookupType(receiver.id, env)
                ),
                memberLoc,
                loc
              )
            case ObjectLiteral(members, loc) =>
              Typed.RecordConstructorExpression(
                members.map(x =>
                  (
                    x._1,
                    (
                      Typed
                        .ExpressionRef(toIdentifier(x._2.id, x._2.loc), lookupType(x._2.id, env)),
                      Location.unknown
                    )
                  )
                ),
                loc
              )
            case Literal(value, loc) => translateLiteralValue(value, loc)
          }
>>>>>>> b3e2b1b1
        )
    }

  def translateAnnotations(annotations: Seq[Annotation]) =
    annotations
      .map { annotation =>
        val translatedArguments = annotation.arguments.map { arg =>
          arg._1 -> (translateConstantExpression(arg._2), Location.unknown)
        }
        annotation.name -> Typed.RecordConstructorExpression(translatedArguments)
      }
      .groupBy(_._1)
      .view
      .mapValues(_.map(_._2).to(ArraySeq))
      .toMap

  def translateLiteralValue(value: LiteralValue, loc: Location): Typed.ExpressionArg = value match {
    case IntLiteral(value)    => Typed.IntLiteralExpression(value, loc)
    case FloatLiteral(value)  => Typed.FloatLiteralExpression(value, loc)
    case StringLiteral(value) => Typed.StringLiteralExpression(value, loc)
    case timeLit @ TimeLiteral(x, tu) =>
      baseTime match {
        case Some(base) =>
          val unitConversionFactor = timeLit.unit.convertTo(base.unit).getOrElse {
            error(Errors.TimeUnitConversionError(timeLit.unit, base.unit))
            BigInt(1)
          }
          val value = unitConversionFactor * timeLit.value / base.value
          if (timeLit.value > 0 && value == 0) {
            error(Errors.TimeConversionError(timeLit, base))
          }
          Typed.IntLiteralExpression(value, loc)
        case None =>
          error(UndefinedBaseTime(tu.loc))
          Typed.IntLiteralExpression(x, loc)
      }
  }

  def translateConstantExpression(exp: ConstantExpression): Typed.ExpressionArg = exp match {
    case ConstantExpression.Object(members, loc) =>
      val translatedMembers =
        members.map(x => (x._1.name, (translateConstantExpression(x._2), x._1.loc)))
      Typed.RecordConstructorExpression(translatedMembers, loc)
    case ConstantExpression.Literal(value, loc) => translateLiteralValue(value, loc)
  }

  def toType(tpe: TypedTessla.Type, location: Location = Location.unknown): Typed.Type = tpe match {
    case TypedTessla.BuiltInType(name, typeArgs) =>
      Typed.InstantiatedType(name, typeArgs.map(toType(_)).toList)
    case TypedTessla.FunctionType(typeParameters, parameterTypes, returnType, _) =>
      Typed.FunctionType(
        typeParameters.map(toIdentifier(_, Location.unknown)).toList,
        parameterTypes
          .map(x =>
            (
              if (x.isStreamType) TesslaAST.LazyEvaluation else TesslaAST.StrictEvaluation,
              toType(x)
            )
          )
          .toList,
        toType(returnType)
      )
    case TypedTessla.ObjectType(memberTypes, isOpen) =>
      if (isOpen) {
        throw new IllegalArgumentException("Open types not supported.")
      }
      Typed.RecordType(memberTypes.map(x => (x._1, (toType(x._2), Location.unknown))))
    case TypedTessla.TypeParameter(id, loc) => Typed.TypeParam(toIdentifier(id, loc), loc)
  }

  def lookup(env: TypedTessla.Definitions, id: TypedTessla.Identifier): VariableEntry =
    env.variables.getOrElse(id, lookup(env.parent.get, id))

  def toIdentifier(identifier: TypedTessla.Identifier, location: Location) =
    Typed.Identifier(Ior.fromOptions(identifier.nameOpt, Some(identifier.uid)).get, location)

<<<<<<< HEAD
  def determineTypeArguments(resolved: Typed.Type, resolvable: Typed.Type): Map[Typed.Identifier, Typed.Type] = (resolved, resolvable) match {
    case (tpe, Typed.TypeParam(name, _)) =>
      Map(name -> tpe)
    case (Typed.InstantiatedType(_, typeArgs1, _), Typed.InstantiatedType(_, typeArgs2, _)) =>
      typeArgs1.zip(typeArgs2).map { case (arg1, arg2) =>
        determineTypeArguments(arg1, arg2)
      }.fold(Map())(_ ++ _)
    case (Typed.FunctionType(typeParams, paramTypes1, resultType1, _), Typed.FunctionType(_, paramTypes2, resultType2, _)) =>
      (paramTypes1.zip(paramTypes2).map { case ((_, t1), (_, t2)) =>
        determineTypeArguments(t1, t2)
      }.fold(Map())(_ ++ _) ++ determineTypeArguments(resultType1, resultType2)) -- typeParams
    case (Typed.RecordType(entries1, _), Typed.RecordType(entries2, _)) =>
      entries1.map { case (name, tpe) =>
        determineTypeArguments(tpe._1, entries2(name)._1)
      }.fold(Map())(_ ++ _)
=======
  def determineTypeParameters(
    resolved: Typed.Type,
    resolvable: Typed.Type
  ): Map[Typed.Identifier, Typed.Type] = (resolved, resolvable) match {
    case (tpe, Typed.TypeParam(name, _)) =>
      Map(name -> tpe)
    case (Typed.InstantiatedType(_, typeArgs1, _), Typed.InstantiatedType(_, typeArgs2, _)) =>
      typeArgs1
        .zip(typeArgs2)
        .map {
          case (arg1, arg2) =>
            determineTypeParameters(arg1, arg2)
        }
        .fold(Map())(_ ++ _)
    case (
          Typed.FunctionType(typeParams, paramTypes1, resultType1, _),
          Typed.FunctionType(_, paramTypes2, resultType2, _)
        ) =>
      (paramTypes1
        .zip(paramTypes2)
        .map {
          case ((_, t1), (_, t2)) =>
            determineTypeParameters(t1, t2)
        }
        .fold(Map())(_ ++ _) ++ determineTypeParameters(resultType1, resultType2)) -- typeParams
    case (Typed.RecordType(entries1, _), Typed.RecordType(entries2, _)) =>
      entries1
        .map {
          case (name, tpe) =>
            determineTypeParameters(tpe._1, entries2(name)._1)
        }
        .fold(Map())(_ ++ _)
>>>>>>> b3e2b1b1
    case (t1, t2) => Map()
  }

  def generateArgumentList(
    macroName: String,
    loc: Location,
    args: Seq[TypedTessla.Argument],
    parameter: Seq[TypedTessla.Parameter]
  ): Seq[(TypedTessla.Identifier, Location)] = {
    val name2pos = parameter.map(p => p.name).zipWithIndex.toMap
    val pos2id = args.zipWithIndex
      .map {
        case (TypedTessla.PositionalArgument(id, loc), i) => (i, (id, loc))
        case (TypedTessla.NamedArgument(name, idLoc, _), _) =>
          (
            name2pos.getOrElse(name, throw Errors.UndefinedNamedArg(name, idLoc.loc)),
            (idLoc.id, loc)
          )
      }
      .sortBy(_._1)
    if (pos2id.map(_._1) != (0 until parameter.size)) {
      throw Errors.ArityMismatch(
        macroName,
        parameter.size,
        pos2id.size,
        loc
      ) // TODO: better error message for same number of arguments but missmatched arguments
    }
    pos2id.map(_._2)
  }

  // Note: the current type checker does not treat parameter names as part of signatures.
  // Therefor, named arguments can only be resolved, if the macro id can be resolved statically.
  def lookupParameterNames(env: TypedTessla.Definitions, macroID: TypedTessla.Identifier) =
    lookup(env, macroID).expression match {
      case TypedTessla.Macro(_, parameter, _, _, _, _, loc, _)  => Some((parameter, loc))
      case TypedTessla.BuiltInOperator(_, _, parameter, _, loc) => Some((parameter, loc))
      case TypedTessla.MemberAccess(receiver, member, _, _) =>
        lookup(env, receiver.id).expression match {
          case TypedTessla.ObjectLiteral(members, _) =>
            members.getOrElse(member, None) match {
              case TypedTessla.Macro(_, parameter, _, _, _, _, loc, _)  => Some((parameter, loc))
              case TypedTessla.BuiltInOperator(_, _, parameter, _, loc) => Some((parameter, loc))
              case _                                                    => None
            }
          case _ => None
        }
      case _ => None
    }
}

class TypedTessla2TesslaASTCore(baseTime: Option[TimeLiteral])
    extends TranslationPhase[TypedTessla.TypedSpecification, Typed.Specification] {
  override def translate(spec: TypedTessla.TypedSpecification) = {
    new TypedTessla2TesslaASTTypedWorker(spec, baseTime).translate()
  }
}<|MERGE_RESOLUTION|>--- conflicted
+++ resolved
@@ -35,7 +35,6 @@
   baseTime: Option[TimeLiteral]
 ) extends TranslationPhase.Translator[Typed.Specification] {
 
-<<<<<<< HEAD
   // used to instantiate unsued type variables where actual type cannnot be recovered from TypedTessla
   val unknownType = Typed.InstantiatedType("Unknown", Nil)
 
@@ -44,18 +43,7 @@
     (TesslaAST.LazyEvaluation, Typed.TypeParam(Identifier("A"))),
     (TesslaAST.LazyEvaluation, Typed.TypeParam(Identifier("A")))
   ), Typed.TypeParam(Identifier("A")), "staticite")
-=======
-  val staticiteExtern = Typed.ExternExpression(
-    List(Identifier("A")),
-    List(
-      (TesslaAST.StrictEvaluation, Typed.BoolType),
-      (TesslaAST.LazyEvaluation, Typed.TypeParam(Identifier("A"))),
-      (TesslaAST.LazyEvaluation, Typed.TypeParam(Identifier("A")))
-    ),
-    Typed.TypeParam(Identifier("A")),
-    "staticite"
-  )
->>>>>>> b3e2b1b1
+
 
   val knownExterns = Map(
     "true" -> Typed.ApplicationExpression(
@@ -219,7 +207,7 @@
   def lookupType2(id: TypedTessla.Identifier, env: TypedTessla.Definitions): Typed.Type =
     env.variables.get(id) match {
       case Some(value) => toType(value.typeInfo)
-      case None        => lookupType2(id, env.parent.get)
+      case None => lookupType2(id, env.parent.get)
     }
 
   def translateEnv(env: TypedTessla.Definitions): Map[Typed.Identifier, Typed.ExpressionArg] =
@@ -284,46 +272,20 @@
                   args.map(a => (a.id, a.loc))
               }
 
-<<<<<<< HEAD
-        Typed.ApplicationExpression(
-          callable,
-          argumentList.zip(callable.tpe.asInstanceOf[Typed.FunctionType].paramTypes).map { case ((id, loc), (_, t)) =>
-            val tpe = lookupType(id, env)
-            val ref = Typed.ExpressionRef(toIdentifier(id, lookup(env, id).loc), tpe, loc)
-            if (t == tpe) ref else {
-              val typeArgs = determineTypeArguments(t, tpe).withDefaultValue(unknownType)
-              val typeArgList = tpe.asInstanceOf[Typed.FunctionType].typeParams.map(typeArgs)
-              Typed.TypeApplicationExpression(ref, typeArgList)
-            }
-          }.to(ArraySeq),
-          loc
-=======
               Typed.ApplicationExpression(
                 callable,
-                argumentList
-                  .zip(callable.tpe.asInstanceOf[Typed.FunctionType].paramTypes)
-                  .map {
-                    case ((id, loc), (_, t)) =>
-                      val tpe = lookupType(id, env)
-                      val ref = Typed.ExpressionRef(toIdentifier(id, lookup(env, id).loc), tpe, loc)
-                      if (t == tpe) ref
-                      else {
-                        val typeParams = determineTypeParameters(t, tpe)
-                        val typeArgs =
-                          tpe.asInstanceOf[Typed.FunctionType].typeParams.map(typeParams)
-                        Typed.TypeApplicationExpression(ref, typeArgs)
-                      }
+                argumentList.zip(callable.tpe.asInstanceOf[Typed.FunctionType].paramTypes).map { case ((id, loc), (_, t)) =>
+                  val tpe = lookupType(id, env)
+                  val ref = Typed.ExpressionRef(toIdentifier(id, lookup(env, id).loc), tpe, loc)
+                  if (t == tpe) ref else {
+                    val typeArgs = determineTypeArguments(t, tpe).withDefaultValue(unknownType)
+                    val typeArgList = tpe.asInstanceOf[Typed.FunctionType].typeParams.map(typeArgs)
+                    Typed.TypeApplicationExpression(ref, typeArgList)
                   }
-                  .to(ArraySeq),
-                loc
-              )
-            case BuiltInOperator(
-                  name,
-                  typeParameters,
-                  parameters,
-                  referenceImplementation,
-                  loc
-                ) => // TODO: suport reference implementation
+                }.to(ArraySeq),
+                loc)
+
+            case BuiltInOperator(name, typeParameters, parameters, referenceImplementation, loc) => // TODO: suport reference implementation
               knownExterns.getOrElse(
                 name,
                 Typed.ExternExpression(
@@ -387,7 +349,6 @@
               )
             case Literal(value, loc) => translateLiteralValue(value, loc)
           }
->>>>>>> b3e2b1b1
         )
     }
 
@@ -405,10 +366,10 @@
       .toMap
 
   def translateLiteralValue(value: LiteralValue, loc: Location): Typed.ExpressionArg = value match {
-    case IntLiteral(value)    => Typed.IntLiteralExpression(value, loc)
-    case FloatLiteral(value)  => Typed.FloatLiteralExpression(value, loc)
+    case IntLiteral(value) => Typed.IntLiteralExpression(value, loc)
+    case FloatLiteral(value) => Typed.FloatLiteralExpression(value, loc)
     case StringLiteral(value) => Typed.StringLiteralExpression(value, loc)
-    case timeLit @ TimeLiteral(x, tu) =>
+    case timeLit@TimeLiteral(x, tu) =>
       baseTime match {
         case Some(base) =>
           val unitConversionFactor = timeLit.unit.convertTo(base.unit).getOrElse {
@@ -464,7 +425,6 @@
   def toIdentifier(identifier: TypedTessla.Identifier, location: Location) =
     Typed.Identifier(Ior.fromOptions(identifier.nameOpt, Some(identifier.uid)).get, location)
 
-<<<<<<< HEAD
   def determineTypeArguments(resolved: Typed.Type, resolvable: Typed.Type): Map[Typed.Identifier, Typed.Type] = (resolved, resolvable) match {
     case (tpe, Typed.TypeParam(name, _)) =>
       Map(name -> tpe)
@@ -480,40 +440,6 @@
       entries1.map { case (name, tpe) =>
         determineTypeArguments(tpe._1, entries2(name)._1)
       }.fold(Map())(_ ++ _)
-=======
-  def determineTypeParameters(
-    resolved: Typed.Type,
-    resolvable: Typed.Type
-  ): Map[Typed.Identifier, Typed.Type] = (resolved, resolvable) match {
-    case (tpe, Typed.TypeParam(name, _)) =>
-      Map(name -> tpe)
-    case (Typed.InstantiatedType(_, typeArgs1, _), Typed.InstantiatedType(_, typeArgs2, _)) =>
-      typeArgs1
-        .zip(typeArgs2)
-        .map {
-          case (arg1, arg2) =>
-            determineTypeParameters(arg1, arg2)
-        }
-        .fold(Map())(_ ++ _)
-    case (
-          Typed.FunctionType(typeParams, paramTypes1, resultType1, _),
-          Typed.FunctionType(_, paramTypes2, resultType2, _)
-        ) =>
-      (paramTypes1
-        .zip(paramTypes2)
-        .map {
-          case ((_, t1), (_, t2)) =>
-            determineTypeParameters(t1, t2)
-        }
-        .fold(Map())(_ ++ _) ++ determineTypeParameters(resultType1, resultType2)) -- typeParams
-    case (Typed.RecordType(entries1, _), Typed.RecordType(entries2, _)) =>
-      entries1
-        .map {
-          case (name, tpe) =>
-            determineTypeParameters(tpe._1, entries2(name)._1)
-        }
-        .fold(Map())(_ ++ _)
->>>>>>> b3e2b1b1
     case (t1, t2) => Map()
   }
 
@@ -549,15 +475,15 @@
   // Therefor, named arguments can only be resolved, if the macro id can be resolved statically.
   def lookupParameterNames(env: TypedTessla.Definitions, macroID: TypedTessla.Identifier) =
     lookup(env, macroID).expression match {
-      case TypedTessla.Macro(_, parameter, _, _, _, _, loc, _)  => Some((parameter, loc))
+      case TypedTessla.Macro(_, parameter, _, _, _, _, loc, _) => Some((parameter, loc))
       case TypedTessla.BuiltInOperator(_, _, parameter, _, loc) => Some((parameter, loc))
       case TypedTessla.MemberAccess(receiver, member, _, _) =>
         lookup(env, receiver.id).expression match {
           case TypedTessla.ObjectLiteral(members, _) =>
             members.getOrElse(member, None) match {
-              case TypedTessla.Macro(_, parameter, _, _, _, _, loc, _)  => Some((parameter, loc))
+              case TypedTessla.Macro(_, parameter, _, _, _, _, loc, _) => Some((parameter, loc))
               case TypedTessla.BuiltInOperator(_, _, parameter, _, loc) => Some((parameter, loc))
-              case _                                                    => None
+              case _ => None
             }
           case _ => None
         }
@@ -566,7 +492,7 @@
 }
 
 class TypedTessla2TesslaASTCore(baseTime: Option[TimeLiteral])
-    extends TranslationPhase[TypedTessla.TypedSpecification, Typed.Specification] {
+  extends TranslationPhase[TypedTessla.TypedSpecification, Typed.Specification] {
   override def translate(spec: TypedTessla.TypedSpecification) = {
     new TypedTessla2TesslaASTTypedWorker(spec, baseTime).translate()
   }
