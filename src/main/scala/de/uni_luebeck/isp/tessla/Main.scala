--- conflicted
+++ resolved
@@ -82,12 +82,7 @@
         timeUnitString = timeUnit,
         includeResolver = IncludeResolvers.fromFile,
         stdlibIncludeResolver = IncludeResolvers.fromStdlibResource,
-<<<<<<< HEAD
-        stdlibPath = "Predef.tessla"
-=======
-        stdlibPath = "stdlib.tessla",
-        currySignalLift = true
->>>>>>> a1ec4fba
+        stdlibPath = "stdlib.tessla"
       )
       val core = unwrapResult(Compiler.compile(specSource, compilerOptions))
 
