package de.uni_luebeck.isp.tessla

import Errors.InternalError

class Compiler {
  def applyPasses(src: TesslaSource, unit: Option[TimeUnit]): TranslationPhase.Result[TesslaCore.Specification] = {
    new TesslaParser().translate(src)
      .andThen(new Flattener)
      .andThen(new TypeChecker)
      .andThen(new ConstantEvaluator(unit))
      .andThen(new CycleDetection)
  }

  class Printer[T] extends TranslationPhase[T, T] {
    override def translateSpec(spec: T) = {
      println(s"=== ${spec.getClass.toString} ===")
      println(spec)
      spec
    }
  }

  def compile(src: TesslaSource,
              timeUnitSource: Option[TesslaSource],
<<<<<<< HEAD
=======
              customBuiltIns: CustomBuiltIns = CustomBuiltIns.mapSetAndQueue,
>>>>>>> e05d1f48
              printCore: Boolean = false) = {
    val timeUnit = timeUnitSource.map(TimeUnit.parse)
    val result = applyPasses(src, timeUnit)
    if (printCore) result.andThen(new Printer[TesslaCore.Specification])
    else result
  }
}<|MERGE_RESOLUTION|>--- conflicted
+++ resolved
@@ -1,6 +1,4 @@
 package de.uni_luebeck.isp.tessla
-
-import Errors.InternalError
 
 class Compiler {
   def applyPasses(src: TesslaSource, unit: Option[TimeUnit]): TranslationPhase.Result[TesslaCore.Specification] = {
@@ -21,10 +19,6 @@
 
   def compile(src: TesslaSource,
               timeUnitSource: Option[TesslaSource],
-<<<<<<< HEAD
-=======
-              customBuiltIns: CustomBuiltIns = CustomBuiltIns.mapSetAndQueue,
->>>>>>> e05d1f48
               printCore: Boolean = false) = {
     val timeUnit = timeUnitSource.map(TimeUnit.parse)
     val result = applyPasses(src, timeUnit)
