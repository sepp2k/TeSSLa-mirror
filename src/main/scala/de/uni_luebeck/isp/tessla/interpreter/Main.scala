--- conflicted
+++ resolved
@@ -28,17 +28,7 @@
   val printVersion = flag("version", "Print the version number of the tessla interpreter and then exit")
 
   def main(args: Array[String]): Unit = {
-<<<<<<< HEAD
-    parse(args)
-    if(printVersion) {
-      println(BuildInfo.version)
-      return
-    }
-    val traceSource = traceFile.map(Source.fromFile).getOrElse(Source.stdin)
-    val tesslaSpec = Interpreter.fromFile(tesslaFile) match {
-=======
     def tesslaSpec(timeUnit: Option[TimeUnit.TimeUnit]) = Interpreter.fromFile(tesslaFile, timeUnit) match {
->>>>>>> b6051c2c
       case Success(spec, warnings) =>
         if (diagnostics) warnings.foreach(w => System.err.println(s"Warning: $w"))
         if (printCore) println(spec.spec)
@@ -51,42 +41,31 @@
         }
         sys.exit(1)
     }
-<<<<<<< HEAD
-    if (listInStreams) {
-      tesslaSpec.inStreams.foreach { case (name, _) => println(name) }
+
+    parse(args)
+    if(printVersion) {
+      println(BuildInfo.version)
       return
     }
-    if (listOutStreams) {
-      tesslaSpec.outStreams.foreach { case (name, _) => println(name) }
-      return
-    }
-    if (verifyOnly) return
-    try {
-      tesslaSpec.outStreams.foreach { case (name, stream) =>
-        stream.addListener {
-          case Some(value) =>
-            println(s"${tesslaSpec.getTime}: $name = $value")
-            if (stopOn.contains(name)) return
-          case None =>
-        }
+    if (verifyOnly || listInStreams || listOutStreams) {
+      val spec = tesslaSpec(None)
+      if (listInStreams) {
+        spec.inStreams.foreach { case (name, _) => println(name) }
+        return
       }
-      Traces.feedInput(tesslaSpec, traceSource, BigInt(threshold))
-    } catch {
-      case ex: CompilationError =>
-        System.err.println(s"Runtime error: $ex")
-        if(debug) ex.printStackTrace()
-=======
-
-    parse(args)
-    if (verifyOnly) {
-      tesslaSpec(None)
+      if (listOutStreams) {
+        spec.outStreams.foreach { case (name, _) => println(name) }
+        return
+      }
     } else {
       try {
         val traces = Traces.read(traceFile.map(Source.fromFile).getOrElse(Source.stdin))
         traces.timeStampUnit.foreach(unit => println("$timeunit = \"" + unit + "\""))
         val spec = tesslaSpec(traces.timeStampUnit)
         traces.feedInput(spec, BigInt(threshold)) {
-          case (Some(ts), name, value) => println(s"$ts: $name = $value")
+          case (Some(ts), name, value) =>
+            println(s"$ts: $name = $value")
+            if (stopOn.contains(name)) return
           case (None, name, value) => println(s"$name = $value")
         }
       } catch {
@@ -94,7 +73,6 @@
           System.err.println(s"Runtime error: $ex")
           if (debug) ex.printStackTrace()
       }
->>>>>>> b6051c2c
     }
   }
 }