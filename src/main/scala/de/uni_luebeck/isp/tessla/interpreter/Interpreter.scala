package de.uni_luebeck.isp.tessla.interpreter

import de.uni_luebeck.isp.tessla.Errors._
import de.uni_luebeck.isp.tessla.util.Lazy
import de.uni_luebeck.isp.tessla._

import scala.collection.mutable

class Interpreter(val spec: TesslaCore.Specification, val evaluator: Evaluator) extends Specification {
  val inStreams: Map[String, (Input, TesslaCore.ValueType)] = spec.inStreams.map {inStream =>
    inStream.name -> (new Input, inStream.typ.elementType)
  }.toMap

  type Env = Map[TesslaCore.Identifier, TesslaCore.ValueOrError]

  lazy val defs: Map[TesslaCore.Identifier, Lazy[Stream]] = spec.streams.map { stream =>
    stream.id -> Lazy(eval(stream))
  }.toMap

  lazy val outStreams: Seq[(Option[String], Stream, TesslaCore.Type)] = spec.outStreams.map { os =>
    os.stream match {
      case streamRef: TesslaCore.Stream => (os.nameOpt, defs(streamRef.id).get, os.typ)
      case streamRef: TesslaCore.InputStream => (os.nameOpt, inStreams(streamRef.name)._1, os.typ)
      case _: TesslaCore.Nil => (os.nameOpt, nil, os.typ)
    }
  }

  private def evalStream(arg: TesslaCore.StreamRef): Stream = arg match {
    case s: TesslaCore.Stream =>
      defs.getOrElse(s.id, throw InternalError(s"Couldn't find stream named ${s.id}", s.loc)).get
    case i: TesslaCore.InputStream =>
      inStreams.getOrElse(i.name, throw InternalError(s"Couldn't find input stream named ${i.name}", i.loc))._1
    case _: TesslaCore.Nil => nil
  }

  private def eval(sd: TesslaCore.StreamDescription): Stream = sd.expression match {
<<<<<<< HEAD
=======
    case TesslaCore.SignalLift(op, argStreams, loc) =>
      if (argStreams.isEmpty) {
        throw Errors.InternalError("Lift without arguments should be impossible", loc)
      }
      slift(argStreams.map(evalStream)) { arguments =>
        val args = arguments.zip(argStreams).map {
          case (arg, stream) => arg.mapValue(_.withLoc(stream.loc))
        }
        Some(evaluator.evalPrimitiveOperator(op, args, sd.typ.elementType, sd.loc))
      }
>>>>>>> c606bcfd
    case TesslaCore.Lift(f, argStreams, loc) =>
      if (argStreams.isEmpty) {
        throw Errors.InternalError("Lift without arguments should be impossible", loc)
      }
      lift(argStreams.map(evalStream)) { arguments =>
        val args = arguments.zip(argStreams).map {
          case (Some(arg), stream) => TesslaCore.TesslaOption(Some(arg), stream.typ.elementType, stream.loc)
          case (None, stream) => TesslaCore.TesslaOption(None, sd.typ.elementType, stream.loc)
        }
        val closure = TesslaCore.Closure(f, Map(), loc)
        evaluator.evalApplication(closure, args, sd.typ.elementType, loc) match {
          case to: TesslaCore.TesslaOption => to.value
          case err: TesslaCore.Error => Some(err)
          case other =>
            throw InternalError(s"Used lift on non-option function (return value: $other) - should have been caught by type checker")
        }
      }
    case TesslaCore.Default(values, defaultValue, _) =>
      evalStream(values).default(defaultValue)
    case TesslaCore.DefaultFrom(values, defaults, _) =>
      evalStream(values).default(evalStream(defaults))
    case TesslaCore.Last(values, clock, _) =>
      last(evalStream(values), evalStream(clock))
    case TesslaCore.Delay(delays, resets, _) =>
      delay(evalStream(delays), evalStream(resets))
    case TesslaCore.Time(values, loc) =>
      evalStream(values).time(loc)
    case customCall: TesslaCore.CustomBuiltInCall =>
      throw InternalError(s"The interpreter does not support any custom built-ins (${customCall.name})")
  }

  def getInt(value: TesslaCore.Value): BigInt = value match {
    case TesslaCore.IntValue(i, _) => i
    case _ => throw InternalError(s"Int expected, but $value found", value.loc)
  }
}

object Interpreter {
  type Trace = Iterator[Trace.Event]

  def run(spec: TesslaCore.Specification, input: Trace, stopOn: Option[String], evaluator: Evaluator): Trace = {
    val interpreter = new Interpreter(spec, evaluator)
    new Iterator[Trace.Event] {
      private var nextEvents = new mutable.Queue[Trace.Event]
      private var stopped = false
      private val seen = mutable.Set.empty[String]

      interpreter.outStreams.foreach {
        case (nameOpt, stream, _) =>
          stream.addListener {
            case Some(value) =>
              if (!stopped) {
                if (stopOn.isDefined && stopOn == nameOpt) stopped = true
                val timeStamp = Trace.TimeStamp(Location.unknown, interpreter.getTime)
                val idOpt = nameOpt.map(Trace.Identifier(_, Location.unknown))
                nextEvents += Trace.Event(Location.unknown, timeStamp, idOpt, value.forceValue)
              }
            case None =>
          }
      }

      private def gatherValues(): Unit = {
        while (nextEvents.isEmpty && input.hasNext) {
          val specTime = interpreter.getTime
          val event = input.next
          val eventTime = event.timeStamp.time
          if (eventTime > specTime) {
            try {
              interpreter.step(eventTime - specTime)
              seen.clear()
            } catch {
              case err: TesslaError => throw TesslaErrorWithTimestamp(err, specTime)
            }
          } else if (eventTime < specTime) {
            throw DecreasingTimeStampsError(specTime, eventTime, event.timeStamp.loc)
          }
          interpreter.inStreams.get(event.stream.name) match {
            case Some((inStream, elementType)) =>
              ValueTypeChecker.check(event.value, elementType, event.stream.name)
              if (seen.contains(event.stream.name)) {
                throw SameTimeStampError(eventTime, event.stream.name, event.timeStamp.loc)
              }
              inStream.provide(event.value)
              seen += event.stream.name
              if (stopped) return
            case None =>
            // ignore undeclared input streams
          }
        }
        if (nextEvents.isEmpty) {
          try {
            interpreter.step()
          } catch {
            case err: TesslaError => throw TesslaErrorWithTimestamp(err, interpreter.getTime)
          }
          stopped = true
        }
      }

      override def hasNext = {
        if (!stopped) gatherValues()
        nextEvents.nonEmpty
      }

      override def next = {
        if (!stopped) gatherValues()
        nextEvents.dequeue
      }
    }
  }
}<|MERGE_RESOLUTION|>--- conflicted
+++ resolved
@@ -34,19 +34,6 @@
   }
 
   private def eval(sd: TesslaCore.StreamDescription): Stream = sd.expression match {
-<<<<<<< HEAD
-=======
-    case TesslaCore.SignalLift(op, argStreams, loc) =>
-      if (argStreams.isEmpty) {
-        throw Errors.InternalError("Lift without arguments should be impossible", loc)
-      }
-      slift(argStreams.map(evalStream)) { arguments =>
-        val args = arguments.zip(argStreams).map {
-          case (arg, stream) => arg.mapValue(_.withLoc(stream.loc))
-        }
-        Some(evaluator.evalPrimitiveOperator(op, args, sd.typ.elementType, sd.loc))
-      }
->>>>>>> c606bcfd
     case TesslaCore.Lift(f, argStreams, loc) =>
       if (argStreams.isEmpty) {
         throw Errors.InternalError("Lift without arguments should be impossible", loc)
