--- conflicted
+++ resolved
@@ -82,13 +82,7 @@
     def message = s"Invalid syntax: $m"
   }
 
-<<<<<<< HEAD
   case class NotAnEventError(line: String, loc: Location) extends TesslaError {
-=======
-  case class NotAnEventError(line: Traces.Line) extends TesslaError {
-    def loc: Location = line.loc
-
->>>>>>> 242f685a
     def message: String = s"Input $line is not an event"
   }
 
