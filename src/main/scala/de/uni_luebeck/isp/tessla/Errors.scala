package de.uni_luebeck.isp.tessla

import de.uni_luebeck.isp.tessla.TimeUnit.TimeUnit
import de.uni_luebeck.isp.tessla.Types.Type

object Errors {
  abstract class TesslaError extends Exception with Diagnostic

  case class TypeMismatch(expected: Type, found: Type, loc: Location) extends TesslaError {
    override def message = s"Type mismatch: Expected $expected, found $found"
  }

  case class TypeArityMismatch(name: String, expected: Int, actual: Int, loc: Location) extends TesslaError {
    def message = s"Wrong number of type arguments for $name. Expected: $expected, actual: $actual"
  }

  case class UnknownType(name: String, loc: Location) extends TesslaError {
    def message = s"Unknown type: $name"
  }

  case class StreamOfStreams(loc: Location) extends TesslaError {
    def message = "Streams may not contain other streams"
  }

  case class InfiniteRecursion(loc: Location) extends TesslaError {
    override def message = "Definition is infinitely recursive"
  }

  case class UndefinedVariable(id: Tessla.Identifier) extends TesslaError {
    override def loc = id.loc

    override def message = s"Undefined variable ${id.name}"
  }

  case class UndefinedFunction(id: Tessla.Identifier, arity: Int) extends TesslaError {
    override def loc = id.loc

    override def message = s"Undefined macro or operator ${id.name}/$arity"
  }

  case class UndefinedNamedArg(id: Tessla.Identifier) extends TesslaError {
    override def loc = id.loc

    override def message = s"Undefined keyword argument ${id.name}"
  }

  case class MultipleDefinitionsError(id: Tessla.Identifier, previousLoc: Location) extends TesslaError {
    override def loc = id.loc

    override def message = s"Multiple definitions of ${id.name} in same scope (previous definition at $previousLoc)"
  }

  case class InternalError(m: String, loc: Location = Location.unknown) extends TesslaError {
    def message = s"Internal error: $m"
  }

  case class UnknownTimeUnit(name: String, loc: Location) extends TesslaError {
    def message = s"Unknown time unit: $name. " +
      "Allowed time units: ns, us, ms, s, m, h, d"
  }

  case class UndefinedTimeUnit(loc: Location) extends TesslaError {
    def message = s"No time unit set"
  }

  case class TimeUnitConversionError(from: TimeUnit, to: TimeUnit) extends TesslaError {
    // This error happens when applying the unit `from` to a number in a spec that uses the unit `to`
    // (where `from` can't be converted to `to`), so we want to use `from`'s location to have it
    // marked as the problem.
    def loc = from.loc

    def message = s"Cannot convert from $from to $to"
  }

  case class DivideByZero(loc: Location) extends TesslaError {
    def message = "Division by zero"
  }

  case class ParserError(m: String, loc: Location) extends TesslaError {
    def message = s"Invalid syntax: $m"
  }

  case class NotAnEventError(line: String, loc: Location) extends TesslaError {
    def message: String = s"Input $line is not an event"
  }

  case class UndeclaredInputStreamError(streamName: String, loc: Location) extends TesslaError {
    def message: String = s"Undeclared input stream: $streamName"
  }

  case class DecreasingTimeStampsError(first: BigInt, second: BigInt, loc: Location) extends TesslaError {
    def message: String = s"Decreasing time stamps: first = $first, second = $second"
  }

  def ProvideAfterPropagationError(time: BigInt, loc: Location = Location.unknown) = {
    InternalError(s"Tried to provide inputs after their propagation at time $time", loc)
  }

  case class NegativeDelayError(value: BigInt, loc: Location) extends TesslaError {
    def message: String = s"Negative delay $value"
  }

  case class InputTypeMismatch(value: TesslaCore.Value, streamName: String, streamType: Types.ValueType, loc: Location) extends TesslaError {
    def message: String = s"Tried to provide value of type ${value.typ} ($value) to input stream '$streamName' of type $streamType"
  }

<<<<<<< HEAD
  case class TracesOperationError(loc: Location, op: String, args: TesslaCore.LiteralValue*) extends TesslaError {
    def message: String = s"Operation $op not defined for ${args.mkString(", ")}."
  }

  case class TracesUnknownIdentifierError(loc: Location, name: String) extends TesslaError {
    def message: String = s"Unknown identifier in traces: $name."
=======
  case class KeyNotFound(key: TesslaCore.Value, map: Map[_, _], loc: Location) extends TesslaError {
    def message: String = s"Key $key was not found in $map"
>>>>>>> 3d8d954a
  }
}<|MERGE_RESOLUTION|>--- conflicted
+++ resolved
@@ -104,16 +104,15 @@
     def message: String = s"Tried to provide value of type ${value.typ} ($value) to input stream '$streamName' of type $streamType"
   }
 
-<<<<<<< HEAD
   case class TracesOperationError(loc: Location, op: String, args: TesslaCore.LiteralValue*) extends TesslaError {
     def message: String = s"Operation $op not defined for ${args.mkString(", ")}."
   }
 
   case class TracesUnknownIdentifierError(loc: Location, name: String) extends TesslaError {
     def message: String = s"Unknown identifier in traces: $name."
-=======
+  }
+
   case class KeyNotFound(key: TesslaCore.Value, map: Map[_, _], loc: Location) extends TesslaError {
     def message: String = s"Key $key was not found in $map"
->>>>>>> 3d8d954a
   }
 }