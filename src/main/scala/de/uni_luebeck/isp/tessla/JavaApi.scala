--- conflicted
+++ resolved
@@ -132,12 +132,7 @@
       timeUnitString = Option(timeUnit),
       includeResolver = IncludeResolvers.empty,
       stdlibIncludeResolver = IncludeResolvers.fromStdlibResource,
-<<<<<<< HEAD
-      stdlibPath = "Predef.tessla"
-=======
-      stdlibPath = "stdlib.tessla",
-      currySignalLift = true
->>>>>>> a1ec4fba
+      stdlibPath = "stdlib.tessla"
     )
     Compiler.compile(specSource, compilerOptions) match {
       case Success(spec, warnings) =>
