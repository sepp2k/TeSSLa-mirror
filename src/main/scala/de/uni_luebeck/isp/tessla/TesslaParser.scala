--- conflicted
+++ resolved
@@ -299,9 +299,6 @@
         } |
         postfixExpression
 
-<<<<<<< HEAD
-    def atomicExpression: Parser[Tessla.Expression] = literal | group | block | objectLiteral | variableOrMacroCall
-=======
     def postfixExpression: Parser[Tessla.Expression] = atomicExpression ~ postfixOperator.* ^^ {
       case (exp, postOps) =>
         postOps.foldLeft(exp) { (exp, op) => op(exp) }
@@ -317,8 +314,7 @@
             Tessla.MacroCall(exp, Seq(), args, exp.loc.merge(Location(loc, path)))
         }
 
-    def atomicExpression: Parser[Tessla.Expression] = literal | group | block | variable
->>>>>>> 0cd05c37
+    def atomicExpression: Parser[Tessla.Expression] = literal | group | block | objectLiteral | variable
 
     def group: Parser[Tessla.Expression] = (LPAREN ~> expression.? <~ RPAREN) ^^! {
       case (_, Some(expr)) => expr
@@ -330,7 +326,6 @@
         Tessla.Block(statements, expr, Location(loc, path))
     }
 
-<<<<<<< HEAD
     def objectLiteral = DOLLARBRACE ~> repsep(memberDefinition, COMMA) <~ COMMA.? <~ RBRACE ^^! { (loc, members) =>
         Tessla.ObjectLiteral(members, Location(loc, path))
     }
@@ -346,15 +341,7 @@
           body, Location(loc, path))
     }
 
-    def variableOrMacroCall: Parser[Tessla.Expression] = identifier ~ typeArguments.? ~ arguments.? ^^! {
-      case (_, ((name, None), None)) =>
-        Tessla.Variable(name)
-      case (loc, ((name, typeArgs), args)) =>
-        Tessla.MacroCall(name, typeArgs.getOrElse(Seq()), args.getOrElse(Seq()), Location(loc, path))
-    }
-=======
     def variable: Parser[Tessla.Expression] = identifier ^^ Tessla.Variable
->>>>>>> 0cd05c37
 
     def literal: Parser[Tessla.Expression] = (intLiteral | stringLiteral | boolLiteral) ^^! {
       case (loc, lit) => Tessla.Literal(lit, Location(loc, path))
