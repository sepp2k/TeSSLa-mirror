--- conflicted
+++ resolved
@@ -5,12 +5,6 @@
   def empty[T]: List[T] = __builtin__(List_empty)
 
   ## Returns the number of elements in the given `list`
-<<<<<<< HEAD
-  liftable def size[T](list: List[T]): Int = __builtin__(List_size)
-
-  ## Returns [`true`](#true) if the given `list` has a size of zero
-  liftable def isEmpty[T](list: List[T]): Bool = size(list) == 0
-=======
   ##
   ## **Usage example:**
   ##
@@ -42,8 +36,7 @@
   ## 6: list = List(1, 2, 3)
   ## 6: x = 3
   ## ~~~
-  @liftable
-  def size[T](list: List[T]): Int = __builtin__(List_size)
+  liftable def size[T](list: List[T]): Int = __builtin__(List_size)
 
   ## Returns [`true`](#true) if the given `list` has a size of zero
   ##
@@ -77,9 +70,7 @@
   ## 6: list = List(1, 2, 3)
   ## 6: x = 3
   ## ~~~
-  @liftable
-  def isEmpty[T](list: List[T]): Bool = size(list) == 0
->>>>>>> 53896341
+  liftable def isEmpty[T](list: List[T]): Bool = size(list) == 0
 
   ## Appends the given `element` to the end of the given `list`
   ##
@@ -210,13 +201,7 @@
   ## Sets the value at the given `index`
   liftable def set[T](list: List[T], index: Int, value: T): List[T] = __builtin__(List_set)
 
-  ## Selects the first element
-<<<<<<< HEAD
-  liftable def head[T](list: List[T]): T = get(list, 0)
-
-  ## Selects the last element
-  liftable def last[T](list: List[T]): T = get(list, size(list)-1)
-=======
+  ## Selects the first element of the `list`
   ##
   ## **Usage example:**
   ##
@@ -247,10 +232,9 @@
   ## 6: list = List(1, 2, 3)
   ## 6: head = 1
   ## ~~~
-  @liftable
-  def head[T](list: List[T]): T = get(list, 0)
-
-  ## Selects the last element
+  liftable def head[T](list: List[T]): T = get(list, 0)
+
+  ## Selects the last element of the `list`
   ##
   ## **Usage example:**
   ##
@@ -281,9 +265,7 @@
   ## 6: list = List(1, 2, 3)
   ## 6: l = 3
   ## ~~~
-  @liftable
-  def last[T](list: List[T]): T = get(list, size(list)-1)
->>>>>>> 53896341
+  liftable def last[T](list: List[T]): T = get(list, size(list)-1)
 
   ## Fold a function `f` on all values of the `list`. Starting with
   ## the initial value `start` the function `f` is called for every element
