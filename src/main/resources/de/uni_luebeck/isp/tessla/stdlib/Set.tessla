module Set {
  def empty[T]: Set[T] = __builtin__(Set_empty)

  @liftable
<<<<<<< HEAD
  def add[T](set: Set[T], item: T): Set[T] = __builtin__(Set_add)
=======
  def Set_init[T](value: T): Set[T] = Set_add(Set_empty[T], value)

  @liftable
  def Set_add[T](set: Set[T], item: T): Set[T] = __builtin__(Set_add)
>>>>>>> a1ec4fba

  @liftable
  def contains[T](set: Set[T], item: T): Bool = __builtin__(Set_contains)

  @liftable
  def remove[T](set: Set[T], item: T): Set[T] = __builtin__(Set_remove)

  @liftable
  def size[T](set: Set[T]): Int = __builtin__(Set_size)

  @liftable
  def union[T](set1: Set[T], set2: Set[T]): Set[T] = __builtin__(Set_union)

  @liftable
  def intersection[T](set1: Set[T], set2: Set[T]): Set[T] = __builtin__(Set_intersection)

  @liftable
<<<<<<< HEAD
  def fold[T, U](set: Set[T], start: U, f: (U, T) => U): U = __builtin__(Set_fold)
=======
  def Set_minus[T](set1: Set[T], set2: Set[T]): Set[T] = __builtin__(Set_minus)

  @liftable
  def Set_fold[T, U](list: Set[T], start: U, f: (U, T) => U): U = __builtin__(Set_fold)
>>>>>>> a1ec4fba

  def collect[T](value: Events[T]) = {
    def set: Events[Set[T]] = default(add(last(set, value), value), empty[T])
    set
  }
<<<<<<< HEAD
}
=======

  def Set_collectWithRemove[T](value: Events[T], removeValue: Events[T]) := {
    def old = last(set, merge(value, removeValue))
    def operation: Events[Set[T]] = lift3(old, value, removeValue, (o: Option[Set[T]], v: Option[T], r: Option[T]) =>
      Some(Set_minus(Set_union(getSome(o), Option_toSet(v)), Option_toSet(r))))
    def set = default(operation, Set_empty[T])
    set
  }
#}
>>>>>>> a1ec4fba
<|MERGE_RESOLUTION|>--- conflicted
+++ resolved
@@ -2,14 +2,10 @@
   def empty[T]: Set[T] = __builtin__(Set_empty)
 
   @liftable
-<<<<<<< HEAD
-  def add[T](set: Set[T], item: T): Set[T] = __builtin__(Set_add)
-=======
-  def Set_init[T](value: T): Set[T] = Set_add(Set_empty[T], value)
+  def init[T](value: T): Set[T] = add(empty[T], value)
 
   @liftable
-  def Set_add[T](set: Set[T], item: T): Set[T] = __builtin__(Set_add)
->>>>>>> a1ec4fba
+  def add[T](set: Set[T], item: T): Set[T] = __builtin__(Set_add)
 
   @liftable
   def contains[T](set: Set[T], item: T): Bool = __builtin__(Set_contains)
@@ -27,29 +23,21 @@
   def intersection[T](set1: Set[T], set2: Set[T]): Set[T] = __builtin__(Set_intersection)
 
   @liftable
-<<<<<<< HEAD
-  def fold[T, U](set: Set[T], start: U, f: (U, T) => U): U = __builtin__(Set_fold)
-=======
-  def Set_minus[T](set1: Set[T], set2: Set[T]): Set[T] = __builtin__(Set_minus)
+  def minus[T](set1: Set[T], set2: Set[T]): Set[T] = __builtin__(Set_minus)
 
   @liftable
-  def Set_fold[T, U](list: Set[T], start: U, f: (U, T) => U): U = __builtin__(Set_fold)
->>>>>>> a1ec4fba
+  def fold[T, U](set: Set[T], start: U, f: (U, T) => U): U = __builtin__(Set_fold)
 
   def collect[T](value: Events[T]) = {
     def set: Events[Set[T]] = default(add(last(set, value), value), empty[T])
     set
   }
-<<<<<<< HEAD
-}
-=======
 
-  def Set_collectWithRemove[T](value: Events[T], removeValue: Events[T]) := {
+  def collectWithRemove[T](value: Events[T], removeValue: Events[T]) = {
     def old = last(set, merge(value, removeValue))
     def operation: Events[Set[T]] = lift3(old, value, removeValue, (o: Option[Set[T]], v: Option[T], r: Option[T]) =>
-      Some(Set_minus(Set_union(getSome(o), Option_toSet(v)), Option_toSet(r))))
-    def set = default(operation, Set_empty[T])
+      Some(minus(union(getSome(o), Option.toSet(v)), Option.toSet(r))))
+    def set = default(operation, empty[T])
     set
   }
-#}
->>>>>>> a1ec4fba
+}