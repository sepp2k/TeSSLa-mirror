module Tessla {
<<<<<<< HEAD
  def version: String = "1.0.4"
=======
  def version: String = "1.0.5-development"
>>>>>>> 71bfad32
}<|MERGE_RESOLUTION|>--- conflicted
+++ resolved
@@ -1,7 +1,3 @@
 module Tessla {
-<<<<<<< HEAD
-  def version: String = "1.0.4"
-=======
-  def version: String = "1.0.5-development"
->>>>>>> 71bfad32
+  def version: String = "1.0.5"
 }