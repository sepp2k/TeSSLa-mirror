--- conflicted
+++ resolved
@@ -1,7 +1,3 @@
 module Tessla {
-<<<<<<< HEAD
-  def version: String = "1.0.0"
-=======
-  def version: String = "1.0.1-development"
->>>>>>> 01515d80
+  def version: String = "1.0.1"
 }