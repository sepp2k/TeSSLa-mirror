--- conflicted
+++ resolved
@@ -1,9 +1,5 @@
 ## The Tessla module contains meta data about the used Tessla compiler and interpreter or engine.
 module Tessla {
-<<<<<<< HEAD
   ## The current TeSSLa version
   def version: String = "1.1.1-development"
-=======
-  def version: String = "1.1.0"
->>>>>>> c3bba2ba
 }