## The Tessla module contains meta data about the used Tessla compiler and interpreter or engine.
module Tessla {
<<<<<<< HEAD
  def version: String = "1.0.7"
=======
  ## The current TeSSLa version
  def version: String = "1.1.0-development"
>>>>>>> f1c452a8
}<|MERGE_RESOLUTION|>--- conflicted
+++ resolved
@@ -1,9 +1,4 @@
 ## The Tessla module contains meta data about the used Tessla compiler and interpreter or engine.
 module Tessla {
-<<<<<<< HEAD
-  def version: String = "1.0.7"
-=======
-  ## The current TeSSLa version
-  def version: String = "1.1.0-development"
->>>>>>> f1c452a8
+  def version: String = "1.1.0"
 }