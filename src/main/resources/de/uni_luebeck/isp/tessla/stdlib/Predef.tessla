<<<<<<< HEAD
# Fundamental types
type Events[T] = __builtin__(Events)
type Bool = __builtin__(Bool)
type Int = __builtin__(Int)
type Float = __builtin__(Float)
type String = __builtin__(String)
type Unit = ()

## Functions annotated with this annotation can be used on streams which will be equivalent to wrapping their call
## with `slift`.
def @liftable
=======
module Predef {
  def nil[T]: Events[T] = __builtin__(nil)
  def default[T](stream: Events[T], value: T): Events[T] = __builtin__(default)
  def first[T, U](stream1: Events[T], stream2: Events[U]): Events[T] = slift(stream1, stream2, (x: T, _: U) => x)
  def fold[T,R](stream: Events[T], init: R, f: (Events[R],Events[T]) => Events[R]) = result where {
    def result: Events[R] = default(f(last(result, stream), stream), init)
  }
}

#module Predef {
  # Fundamental types

  ## A Boolean can be either [`true`](#true) or [`false`](#false)
  type Bool = __builtin__(Bool)

  ## Integer. The maximal and minimal values depend on the TeSSLa engine. The TeSSLa software backend uses
  ## [BigInt](https://www.scala-lang.org/api/2.12.7/scala/math/BigInt$.html), i.e. every integer can be represented
  type Int = __builtin__(Int)

  ## Float. The data range depends on the TeSSLa engine. The TeSSLa software backend uses a 64-bit IEEE-754 floating
  ## point number
  type Float = __builtin__(Float)

  ## String can store arbitrary long character sequences
  type String = __builtin__(String)

  ## `()` is the only value of type `Unit`, i.e. this type can be used to represent events without values.
  type Unit = ()

  ## Basic type for streams
  type Events[T] = __builtin__(Events)

  ## Functions annotated with this annotation can be used on streams which will be equivalent to wrapping their call
  ## with `slift`.
  def @liftable
>>>>>>> 37534497

# Primitive constants and operators

## A Boolean value representing that a given proposition is true
def true: Bool = __builtin__(true)

## A Boolean value representing that a given proposition is false
def false: Bool = __builtin__(false)

<<<<<<< HEAD
module Operators {
  @liftable
  def not(arg: Bool): Bool = __builtin__(not)
  @liftable
  def ite[T](cond: Bool, thenCase: T, elseCase: T): T = __builtin__(ite)
  @liftable
  def and(lhs: Bool, rhs: Bool): Bool = __builtin__(and)
=======
  ## **Operator usage:** `!x`
  ##
  ## Boolean complement
  @liftable
  def __not__(arg: Bool): Bool = __builtin__(__not__)

  ## **Operator usage:** `if c then a else b`
  ##
  ## If-Then-Else
  @liftable
  def __ite__[T](cond: Bool, thenCase: T, elseCase: T): T = __builtin__(__ite__)

  ## **Operator usage:** `a && b`
  ##
  ## Boolean conjunction
  @liftable
  def __and__(lhs: Bool, rhs: Bool): Bool = __builtin__(__and__)

  ## **Operator usage:** `a || b`
  ##
  ## Boolean disjunction
>>>>>>> 37534497
  @liftable
  def or(lhs: Bool, rhs: Bool): Bool = __builtin__(or)

  ## **Operator usage:** `a == b`
  ##
  ## Equivalence on arbitrary data types. On complex data structures this operator checks the object's identity. Note,
  ## that this operator is defined as `@liftable`, so it does neither check the equivalence nor the identity of streams,
  ## but applies the operator on two streams using the signal semantics.
  @liftable
<<<<<<< HEAD
  def eq[T](lhs: T, rhs: T): Bool = __builtin__(eq)
=======
  def __eq__[T](lhs: T, rhs: T): Bool = __builtin__(__eq__)

  ## **Operator usage:** `a != b`
  ##
  ## Non-Equivalence on arbitrary data types. On complex data structures this operator checks the object's identity. Note,
  ## that this operator is defined as `@liftable`, so it does neither check the equivalence nor the identity of streams,
  ## but applies the operator on two streams using the signal semantics.
>>>>>>> 37534497
  @liftable
  def neq[T](lhs: T, rhs: T): Bool = __builtin__(neq)

  ## **Operator usage:** `a > b`
  ##
  ## Returns [`true`](#true) if `a` is strictly greater than `b`
  @liftable
<<<<<<< HEAD
  def gt(lhs: Int, rhs: Int): Bool = __builtin__(gt)
  @liftable
  def lt(lhs: Int, rhs: Int): Bool = __builtin__(lt)
  @liftable
  def geq(lhs: Int, rhs: Int): Bool = __builtin__(geq)
=======
  def __gt__(lhs: Int, rhs: Int): Bool = __builtin__(__gt__)

  ## **Operator usage:** `a < b`
  ##
  ## Returns [`true`](#true) if `a` is strictly lower than `b`
  @liftable
  def __lt__(lhs: Int, rhs: Int): Bool = __builtin__(__lt__)

  ## **Operator usage:** `a >= b`
  ##
  ## Returns [`true`](#true) if `a` is greater than or equal to `b`
  @liftable
  def __geq__(lhs: Int, rhs: Int): Bool = __builtin__(__geq__)

  ## **Operator usage:** `a <= b`
  ##
  ## Returns [`true`](#true) if `a` is lower than or equal to `b`
>>>>>>> 37534497
  @liftable
  def leq(lhs: Int, rhs: Int): Bool = __builtin__(leq)

  ## **Operator usage:** `a >. b`
  ##
  ## Returns [`true`](#true) if `a` is strictly greater than `b`
  @liftable
<<<<<<< HEAD
  def fgt(lhs: Float, rhs: Float): Bool = __builtin__(fgt)
  @liftable
  def flt(lhs: Float, rhs: Float): Bool = __builtin__(flt)
  @liftable
  def fgeq(lhs: Float, rhs: Float): Bool = __builtin__(fgeq)
=======
  def __fgt__(lhs: Float, rhs: Float): Bool = __builtin__(__fgt__)

  ## **Operator usage:** `a <. b`
  ##
  ## Returns [`true`](#true) if `a` is strictly lower than `b`
  @liftable
  def __flt__(lhs: Float, rhs: Float): Bool = __builtin__(__flt__)

  ## **Operator usage:** `a >=. b`
  ##
  ## Returns [`true`](#true) if `a` is greater than or equal to `b`
  @liftable
  def __fgeq__(lhs: Float, rhs: Float): Bool = __builtin__(__fgeq__)

  ## **Operator usage:** `a <=. b`
  ##
  ## Returns [`true`](#true) if `a` is lower than or equal to `b`
>>>>>>> 37534497
  @liftable
  def fleq(lhs: Float, rhs: Float): Bool = __builtin__(fleq)

  ## **Operator usage:** `a + b`
  ##
  ## Returns the sum of two integers
  @liftable
<<<<<<< HEAD
  def add(lhs: Int, rhs: Int): Int = __builtin__(add)
  @liftable
  def sub(lhs: Int, rhs: Int): Int = __builtin__(sub)
  @liftable
  def mul(lhs: Int, rhs: Int): Int = __builtin__(mul)
  @liftable
  def div(lhs: Int, rhs: Int): Int = __builtin__(div)
  @liftable
  def mod(lhs: Int, rhs: Int): Int = __builtin__(mod)
=======
  def __add__(lhs: Int, rhs: Int): Int = __builtin__(__add__)

  ## **Operator usage:** `a - b`
  ##
  ## Returns the difference of two integers
  @liftable
  def __sub__(lhs: Int, rhs: Int): Int = __builtin__(__sub__)

  ## **Operator usage:** `a * b`
  ##
  ## Returns the multiplication of two integers
  @liftable
  def __mul__(lhs: Int, rhs: Int): Int = __builtin__(__mul__)

  ## **Operator usage:** `a / b`
  ##
  ## Returns the division of two integers
  @liftable
  def __div__(lhs: Int, rhs: Int): Int = __builtin__(__div__)

  ## **Operator usage:** `a % b`
  ##
  ## Returns the remainder of two integers
  @liftable
  def __mod__(lhs: Int, rhs: Int): Int = __builtin__(__mod__)

  ## **Operator usage:** `-a`
  ##
  ## Unary minus on integers
>>>>>>> 37534497
  @liftable
  def negate(arg: Int): Int = __builtin__(negate)

  ## Compute the maximum of two integer values.
  @liftable
  def max(a: Int, b: Int): Int = if a > b then a else b

  ## Compute the minimum of two integer values.
  @liftable
  def min(a: Int, b: Int): Int = if a < b then a else b

  ## **Operator usage:** `a & b`
  ##
  ## Bitwise AND on integers
  @liftable
<<<<<<< HEAD
  def bitand(lhs: Int, rhs: Int): Int = __builtin__(bitand)
  @liftable
  def bitor(lhs: Int, rhs: Int): Int = __builtin__(bitor)
  @liftable
  def bitxor(lhs: Int, rhs: Int): Int = __builtin__(bitxor)
  @liftable
  def bitflip(arg: Int): Int = __builtin__(bitflip)
  @liftable
  def leftshift(lhs: Int, rhs: Int): Int = __builtin__(leftshift)
=======
  def __bitand__(lhs: Int, rhs: Int): Int = __builtin__(__bitand__)

  ## **Operator usage:** `a | b`
  ##
  ## Bitwise OR on integers
  @liftable
  def __bitor__(lhs: Int, rhs: Int): Int = __builtin__(__bitor__)

  ## **Operator usage:** `a ^ b`
  ##
  ## Bitwise XOR on integers
  @liftable
  def __bitxor__(lhs: Int, rhs: Int): Int = __builtin__(__bitxor__)

  ## **Operator usage:** `~a`
  ##
  ## Bitflip on integers
  @liftable
  def __bitflip__(arg: Int): Int = __builtin__(__bitflip__)

  ## **Operator usage:** `a << b`
  ##
  ## Arithmetic left shift on integers
  @liftable
  def __leftshift__(lhs: Int, rhs: Int): Int = __builtin__(__leftshift__)

  ## **Operator usage:** `a >> b`
  ##
  ## Arithmetic right shift on integers
>>>>>>> 37534497
  @liftable
  def rightshift(lhs: Int, rhs: Int): Int = __builtin__(rightshift)

  ## **Operator usage:** `a +. b`
  ##
  ## Returns the sum of two floats
  @liftable
<<<<<<< HEAD
  def fadd(lhs: Float, rhs: Float): Float = __builtin__(fadd)
  @liftable
  def fsub(lhs: Float, rhs: Float): Float = __builtin__(fsub)
  @liftable
  def fmul(lhs: Float, rhs: Float): Float = __builtin__(fmul)
  @liftable
  def fdiv(lhs: Float, rhs: Float): Float = __builtin__(fdiv)
=======
  def __fadd__(lhs: Float, rhs: Float): Float = __builtin__(__fadd__)

  ## **Operator usage:** `a -. b`
  ##
  ## Returns the difference of two floats
  @liftable
  def __fsub__(lhs: Float, rhs: Float): Float = __builtin__(__fsub__)

  ## **Operator usage:** `a *. b`
  ##
  ## Returns the multiplication of two floats
  @liftable
  def __fmul__(lhs: Float, rhs: Float): Float = __builtin__(__fmul__)

  ## **Operator usage:** `a /. b`
  ##
  ## Returns the division of two floats
  @liftable
  def __fdiv__(lhs: Float, rhs: Float): Float = __builtin__(__fdiv__)

  ## **Operator usage:** `-.a`
  ##
  ## Unary minus on floats
>>>>>>> 37534497
  @liftable
  def fnegate(arg: Float): Float = __builtin__(fnegate)
}

<<<<<<< HEAD
# Functions for primitive types
@liftable
def toString[T](arg: T): String = __builtin__(toString)

@liftable
def pow(base: Float, exponent: Float): Float = __builtin__(pow)

@liftable
def log(x: Float, base: Float): Float = __builtin__(log)

@liftable
def sin(x: Float): Float = __builtin__(sin)

@liftable
def cos(x: Float): Float = __builtin__(cos)

@liftable
def tan(x: Float): Float = __builtin__(tan)

@liftable
def atan(x: Float): Float = __builtin__(atan)

@liftable
def intToFloat(x: Int): Float = __builtin__(intToFloat)

@liftable
def floatToInt(x: Float): Int = __builtin__(floatToInt)

# Predef option functionality
# Note that the core of the option functionality is defined here because options are fundamental
# enough (lift etc. make use of options) that having the functions in Predef makes sense.
# Further functionality (such as map etc.) will be defined in the Option module
type Option[T] = __builtin__(Option)
def None[T]: Option[T] = __builtin__(None)

@liftable
def Some[T](value: T): Option[T] = __builtin__(Some)

## Return true if the given option is a `None` or false if it is a `Some`
@liftable
def isNone[T](opt: Option[T]): Bool = __builtin__(isNone)

## Return true if the given option is a `Some` or false if it is a `None`
@liftable
def isSome[T](opt: Option[T]): Bool = !isNone(opt)

## Get the value contained in a `Some`. If the given option is a `None`, a run-time error will occur
@liftable
def getSome[T](opt: Option[T]): T = __builtin__(getSome)

@liftable
def getSomeOrElse[T](opt: Option[T], value: T): T = if isSome(opt) then getSome(opt) else value

# Built-in stream functions
def nil[T]: Events[T] = __builtin__(nil)
def default[T](stream: Events[T], value: T): Events[T] = __builtin__(default)
def defaultFrom[T](valueStream: Events[T], defaultStream: Events[T]): Events[T] = __builtin__(defaultFrom)
def last[T, U](stream: Events[T], trigger: Events[U]): Events[T] = __builtin__(last)
def time[T](stream: Events[T]): Events[Int] = __builtin__(time)
def delay[T](delays: Events[Int], resets: Events[T]): Events[Unit] = __builtin__(delay)
def lift2[T, U, V](stream1: Events[T], stream2: Events[U], f: (Option[T], Option[U]) => Option[V]): Events[V] = __builtin__(lift)
def lift = lift2

# More stream functions
def const[T, U](value: T, stream: Events[U]): Events[T] = slift1(stream, (_: U) => value)

def first[T, U](stream1: Events[T], stream2: Events[U]): Events[T] = slift(stream1, stream2, (x: T, _: U) => x)

def lift1[T, U](stream: Events[T], f: (Option[T]) => Option[U]): Events[U] =
  lift(stream, nil[Unit], (x: Option[T], dontCare: Option[Unit]) => f(x))

def lift3[T1, T2, T3, T4](stream1: Events[T1], stream2: Events[T2], stream3: Events[T3],
                          f: (Option[T1], Option[T2], Option[T3]) => Option[T4]): Events[T4] = {
  def stream2and3 = lift(stream2, stream3, (x: Option[T2], y: Option[T3]) => Some((x, y)))
  lift(stream1, stream2and3, (v1: Option[T1], v2and3opt: Option[(Option[T2], Option[T3])]) =>
    if isNone(v2and3opt)
    then f(v1, None[T2], None[T3])
    else {
      def v2and3 = getSome(v2and3opt)
      f(v1, v2and3._1, v2and3._2)
    })
}

def lift4[T1, T2, T3, T4, T5](stream1: Events[T1], stream2: Events[T2], stream3: Events[T3], stream4: Events[T4],
                              f: (Option[T1], Option[T2], Option[T3], Option[T4]) => Option[T5]): Events[T5] = {
  def stream1and2 = lift(stream1, stream2, (x: Option[T1], y: Option[T2]) => Some((x, y)))
  lift3(stream1and2, stream3, stream4, (v1and2opt: Option[(Option[T1], Option[T2])], v3: Option[T3], v4: Option[T4]) =>
    if isNone(v1and2opt)
    then f(None[T1], None[T2], v3, v4)
    else {
      def v1and2 = getSome(v1and2opt)
      f(v1and2._1, v1and2._2, v3, v4)
    })
}

def lift5[T1, T2, T3, T4, T5, U](stream1: Events[T1], stream2: Events[T2], stream3: Events[T3], stream4: Events[T4], stream5: Events[T5],
                              f: (Option[T1], Option[T2], Option[T3], Option[T4], Option[T5]) => Option[U]): Events[U] = {
  def stream1and2 = lift(stream1, stream2, (x: Option[T1], y: Option[T2]) => Some((x, y)))
  lift4(stream1and2, stream3, stream4, stream5, (v1and2opt: Option[(Option[T1], Option[T2])], v3: Option[T3], v4: Option[T4], v5: Option[T5]) =>
    if isNone(v1and2opt)
    then f(None[T1], None[T2], v3, v4, v5)
    else {
      def v1and2 = getSome(v1and2opt)
      f(v1and2._1, v1and2._2, v3, v4, v5)
    })
}

def slift1[T, U](stream: Events[T], f: (T) => U): Events[U] =
  lift1(stream, (x: Option[T]) => Some(f(getSome(x))))

def slift2[T,U,V](a: Events[T], b: Events[U], f: (T,U) => V): Events[V] = {
  def aa = merge(a, last(a, b))
  def bb = merge(b, last(b, a))
  lift(aa, bb, (x: Option[T], y: Option[U]) =>
    if isNone(x) || isNone(y)
    then None[V]
    else Some(f(getSome(x), getSome(y))))
}

def slift = slift2

def slift3[T1, T2, T3, T4](a: Events[T1], b: Events[T2], c: Events[T3], f: (T1, T2, T3) => T4): Events[T4] = {
  def aa = merge(a, last(a, mergeUnit(b, c)))
  def bb = merge(b, last(b, mergeUnit(a, c)))
  def cc = merge(c, last(c, mergeUnit(a, b)))
  lift3(aa, bb, cc, (x: Option[T1], y: Option[T2], z: Option[T3]) =>
    if isNone(x) || isNone(y) || isNone(z)
    then None[T4]
    else Some(f(getSome(x), getSome(y), getSome(z))))
}

def slift4[T1, T2, T3, T4, T5](s1: Events[T1], s2: Events[T2], s3: Events[T3], s4: Events[T4], f: (T1, T2, T3, T4) => T5): Events[T5] = {
  def ss1 = merge(s1, last(s1, mergeUnit3(s2, s3, s4)))
  def ss2 = merge(s2, last(s2, mergeUnit3(s1, s3, s4)))
  def ss3 = merge(s3, last(s3, mergeUnit3(s1, s2, s4)))
  def ss4 = merge(s4, last(s4, mergeUnit3(s1, s2, s3)))
  lift4(ss1, ss2, ss3, ss4, (v1: Option[T1], v2: Option[T2], v3: Option[T3], v4: Option[T4]) =>
    if isNone(v1) || isNone(v2) || isNone(v3) || isNone(v4)
    then None[T5]
    else Some(f(getSome(v1), getSome(v2), getSome(v3), getSome(v4))))
}

def slift5[T1, T2, T3, T4, T5, U](s1: Events[T1], s2: Events[T2], s3: Events[T3], s4: Events[T4], s5: Events[T5], f: (T1, T2, T3, T4, T5) => U): Events[U] = {
  def ss1 = merge(s1, last(s1, mergeUnit4(s2, s3, s4, s5)))
  def ss2 = merge(s2, last(s2, mergeUnit4(s1, s3, s4, s5)))
  def ss3 = merge(s3, last(s3, mergeUnit4(s1, s2, s4, s5)))
  def ss4 = merge(s4, last(s4, mergeUnit4(s1, s2, s3, s5)))
  def ss5 = merge(s5, last(s5, mergeUnit4(s1, s2, s3, s4)))
  lift5(ss1, ss2, ss3, ss4, ss5, (v1: Option[T1], v2: Option[T2], v3: Option[T3], v4: Option[T4], v5: Option[T5]) =>
    if isNone(v1) || isNone(v2) || isNone(v3) || isNone(v4) || isNone(v5)
    then None[U]
    else Some(f(getSome(v1), getSome(v2), getSome(v3), getSome(v4), getSome(v5))))
}

def slift1_curried[T, U](f: (T) => U) =
  (s1: Events[T]) => slift1(s1, f)

def slift2_curried[T1, T2, U](f: (T1, T2) => U) =
  (s1: Events[T1], s2: Events[T2]) => slift2(s1, s2, f)

def slift3_curried[T1, T2, T3, U](f: (T1, T2, T3) => U) =
  (s1: Events[T1], s2: Events[T2], s3: Events[T3]) => slift3(s1, s2, s3, f)

def slift4_curried[T1, T2, T3, T4, U](f: (T1, T2, T3, T4) => U) =
  (s1: Events[T1], s2: Events[T2], s3: Events[T3], s4: Events[T4]) => slift4(s1, s2, s3, s4, f)

def slift5_curried[T1, T2, T3, T4, T5, U](f: (T1, T2, T3, T4, T5) => U) =
  (s1: Events[T1], s2: Events[T2], s3: Events[T3], s4: Events[T4], s5: Events[T5]) => slift5(s1, s2, s3, s4, s5, f)

## Return the previous event of `a`
def prev[A](a: Events[A]) = last(a,a)

def merge[T](stream1: Events[T], stream2: Events[T]): Events[T] =
  lift(stream1, stream2, (x: Option[T], y: Option[T]) => if isNone(x) then y else x)

## Filter the event stream `events` based on the last known value
## of the boolean signal `condition`.
def filter[A](events: Events[A], condition: Events[Bool]) =
  lift(events, merge(condition, last(condition, events)), (e: Option[A], c: Option[Bool]) =>
    if isSome(c) && getSome(c) then e else None[A])

## Remove events with the same value
def pure[T](x: Events[T]) =
  filter(x, merge(last(x,x) != x, true))

## Signal which is only true with first event on `x`
def isFirst[A](x: Events[A]) = merge3(const(false, last(x,x)), const(true, x), false)

## Filters `x` such that only the first event on `x` remains
def firstEvent[A](x: Events[A]) = filter(x, isFirst(x))

## Signal, which becomes `true` with the first event on `x`
def hadAnyEvent[T](x: Events[T]) = merge(const(true, x), false)

## Compute the runtime of a function on every `ret` event.
## The runtime is the time passed between the last `call`
## event and the `ret` event. The values of the events are
## ignored.
def runtime[A,B](call: Events[A], ret: Events[B]) =
  on(ret, time(ret) - time(call))

## Compute the maximum of two integer values.
@liftable
def max(a: Int, b: Int) = if a > b then a else b

## Compute the minimum of two integer values.
@liftable
def min(a: Int, b: Int) = if a < b then a else b

## Compute the maximum value of all events on `x`.
## Provides for every input event and output event
## whose value is the maximum up to this point.
def maximum(x: Events[Int]) = reduce(x, max)

## Compute the minimum value of all events on `x`.
## Provides for every input event and output event
## whose value is the minimum up to this point.
def minimum(x: Events[Int]) = reduce(x, min)

## Count the number of events on `x`. Provides for
## every input event an output event whose value is
## the number of events seen so far.
## See `resetCount` for a counting macro with an
## external reset.
##
## ~~~ruby
## in x: Events[Unit]
## def y = count(x)
## out y
## ~~~
##
## ~~~trace
## stream x: unit events
## stream y: signal
## ---
## 0: y = 0
## 2: y = 1
## 2: x = ()
## 6: y = 2
## 6: x = ()
## 7: y = 3
## 7: x = ()
## 9: y = 4
## 9: x = ()
## ~~~
def count[T](x: Events[T]) = fold(x, 0, (x: Int, _: T) => x+1)

## Sum up the values of all events on `x`. Provides
## for every input event an output event whose value
## is the sum of the values of all events seen so far.
def sum(x: Events[Int]) = fold(x, 0, Operators.add)

## Fold a function on values over all events on `stream`. Starting with
## the initial value `init` the function `f` is called for every event
## on `stream` with the last result and the current event’s value as arguments.
## So for the input stream `x`
##
## ~~~
## 2: x = 2
## 4: x = 6
## 5: x = 1
## ~~~
##
## the call `def y = fold(f, x, 0)` produces the following stream `y`:
##
## ~~~
## 0: y = 0
## 2: y = f(0,2)
## 4: y = f(f(0,2),6)
## 5: y = f(f(f(0,2),6),1)
## ~~~
def fold[T,R](stream: Events[T], init: R, f: (R,T) => R) = result where {
  def result: Events[R] =
    default(
      lift(last(result, stream), stream, (acc: Option[R], curr: Option[T]) =>
        if isNone(curr) then None[R]
        else if isNone(acc) then Some(f(init, getSome(curr)))
        else Some(f(getSome(acc), getSome(curr)))
      ),
      init
    )
}

## Fold a function on values over all events on `stream`. Starting with
## the first event on `stream` as initial value, the function `f` is called for every later event
## on `stream` with the last result and the current event’s value as arguments.
## So for the input stream `x`
##
## ~~~
## 2: x = 2
## 4: x = 6
## 5: x = 1
## ~~~
##
## the call `def y = reduce(f, x)` produces the following stream `y`:
##
## ~~~
## 2: y = 2
## 4: y = f(2,6)
## 5: y = f(f(2,6),1)
## ~~~
def reduce[T](stream: Events[T], f: (Events[T],Events[T]) => Events[T]) = result where {
  def result: Events[T] = defaultFrom(f(last(result, stream), stream), stream)
}

## Count the number of events on `events`. Reset the output to 0
## on every event on `reset`.
def resetCount[A,B](events: Events[A], reset: Events[B]) = count where {
  def count: Events[Int] = default(
    # `reset` contains the latest event
    if default(time(reset) > time(events), false)
    then 0
    # `reset` and `events` latest event happen simultaneously
    else if default(time(reset) == time(events), false)
    then 1
    # `events` contains the latest event > increment counter
    else last(count, events) + 1,
    0)
}

## Check if events on `e` follow the burst pattern:
## After first event on `e` only `burstAmount` many events allowed
## during `burstLength` time. After `burstLength` during `waitingPeriod`
## time no event allowed. After `waitingPeriod` we wait for the next event
## on `e`.
def bursts[A](e: Events[A], burstLength: Int, waitingPeriod: Int, burstAmount: Int) := {
  def burstStarts: Events[A] :=
    defaultFrom(
      filter(e, time(e) - last(time(burstStarts), e) >= burstLength + waitingPeriod),
      e)
  resetCount(e, reset = burstStarts) <= burstAmount &&
    default(time(e) < time(burstStarts) + burstLength, true)
}

## Check if events on `e` follow the burst pattern since the last event on `since`:
## After first event on `e` only `burstAmount` many events allowed
## during `burstLength` time. After `burstLength` during `waitingPeriod`
## time no event allowed. After `waitingPeriod` we wait for the next event
## on `e`.
def burstsSince[A,B](e: Events[A], burstLength: Int, waitingPeriod: Int, burstAmount: Int, since: Events[B]) = {
  def burstStarts: Events[A] =
    defaultFrom(
      filter(e, last(time(burstStarts), e) < on(e, time(since)) ||
        time(e) - last(time(burstStarts), e) >= burstLength + waitingPeriod),
      e)
  resetCount(e, reset = burstStarts) <= burstAmount &&
    default(time(e) < time(burstStarts) + burstLength, true)
}

## Check if no event happened on `on` after last event on `since`.
def noEvent[A,B](on: Events[A], since: Events[B]) =
  resetCount(on, reset = since) == 0

## Produce an event with the given value every time that the condition is met
def constIf[T](value: T, condition: Events[Bool]): Events[T] =
  filter(const(value, condition), condition)

## Produces a unit event every time the condition is fulfilled
def unitIf(cond: Events[Bool]): Events[Unit] = constIf((), cond)

## Detect rising edge on `condition`.
def rising(condition: Events[Bool]) =
  unitIf(condition && !prev(condition))

## Detect falling edge on `condition`
def falling(condition: Events[Bool]) =
  unitIf(!condition && prev(condition))

## Produce the current or last value on `stream` for every `trigger`
def on[A,B](trigger: Events[A], stream: Events[B]) = {
  def mergedStream = merge(stream, last(stream, trigger))
  lift(trigger, mergedStream, (trig: Option[A], str: Option[B]) =>
    if isNone(trig) then None[B] else str)
  # Alternatively:
  # filter(first(stream, trigger), time(trigger) >= time(stream))
}

## Compute the average value of all events on `x`. For every input
## event on `x` an output event is produced whose value is the average
## of all values seen so far.
def average(x: Events[Int]) = {
  def c = count(x)
  filter(sum(x) / c, c != 0)
}

## Provides an event with value `true` for the first event on `a` and
## if there is no event on `a` with timestamp 0 then adds a default
## value of `false` to get a completely defined signal.
def defined[A](a: Events[A]) = default(const(true, a), false)

## Merges streams of different types, resulting in a stream that contains a unit
## event whenever any of the input streams produces an event.
def mergeUnit[T, U](a: Events[T], b: Events[U]) = merge(const((), a), const((), b))

## Merges the given event streams. Prioritizing the event streams
## from the left to the right in case of simultaneous events.
def merge3[T](a: Events[T], b: Events[T], c: Events[T]) = merge(merge(a, b), c)

## Merges streams of different types, resulting in a stream that contains a unit
## event whenever any of the input streams produces an event.
def mergeUnit3[T, U, V](a: Events[T], b: Events[U], c: Events[V]) = merge3(const((), a), const((), b), const((), c))

## Merges streams of different types, resulting in a stream that contains a unit
## event whenever any of the input streams produces an event.
def mergeUnit4[T, U, V, W](a: Events[T], b: Events[U], c: Events[V], d: Events[W]) =
  merge4(const((), a), const((), b), const((), c), const((), d))

## Merges the given event streams. Prioritizing the event streams
## from the left to the right in case of simultaneous events.
def merge4[T](a: Events[T], b: Events[T], c: Events[T], d: Events[T]) =
  merge(merge(a, b), merge(c, d))

## Merges the given event streams. Prioritizing the event streams
## from the left to the right in case of simultaneous events.
def merge5[T](a: Events[T], b: Events[T], c: Events[T], d: Events[T], e: Events[T]) =
  merge(merge(merge(a, b), merge(c, d)), e)

## Merges the given event streams. Prioritizing the event streams
## from the left to the right in case of simultaneous events.
def merge6[T](a: Events[T], b: Events[T], c: Events[T], d: Events[T], e: Events[T], f: Events[T]) =
  merge(merge(merge(a, b), merge(c, d)), merge(e, f))

## Merges the given event streams. Prioritizing the event streams
## from the left to the right in case of simultaneous events.
def merge7[A](a: Events[A], b: Events[A], c: Events[A], d: Events[A], e: Events[A], f: Events[A], g: Events[A]) =
  merge(merge(merge(a, b), merge(c, d)), merge(merge(e, f), g))

## Merges the given event streams. Prioritizing the event streams
## from the left to the right in case of simultaneous events.
def merge8[A](a: Events[A], b: Events[A], c: Events[A], d: Events[A], e: Events[A], f: Events[A], g: Events[A], h: Events[A]) =
  merge(merge(merge(a, b), merge(c, d)), merge(merge(e, f), merge(g, h)))

## Produce an event stream with a unit event every `delay` time units.
## Starting with an event at timestamp 0.
def period(freq: Int) = {
  def s: Events[Int] = const(freq, default(delay(s, ()), ()))
  const((), s)
}

## Filter out events to ensure a maximal event rate. Forwards the first event on `e` and
## afterwards every event which is at least `rate` time units later then the last
## forwarded event.
def sample[A](e: Events[A], rate: Int): Events[A] = result where {
 def result: Events[A] =
   merge(filter(e, time(e) - last(time(result), e) >= rate), firstEvent(e))
}

# Additional types. Their functionality can be found in their respective modules, but the types are defined here,
# so one can write, say, `List[Int]` instead of `List.List[Int]`.
type List[T] = __builtin__(List)
type Set[T] = __builtin__(Set)
type Map[K, V] = __builtin__(Map)
=======
  # Functions for primitive types

  ## Converts any type into its typical string representation
  @liftable
  def toString[T](arg: T): String = __builtin__(toString)

  ## Returns the value of the first argument raised to the power of the second argument.
  @liftable
  def pow(base: Float, exponent: Float): Float = __builtin__(pow)

  ## Returns the logarithm to base `base` of `x`
  @liftable
  def log(x: Float, base: Float): Float = __builtin__(log)

  ## Returns the trigonometric sine of an angle `x` in radians. Special cases:
  ##
  ## * If the argument is NaN or an infinity, then the result is NaN.
  ## * If the argument is zero, then the result is a zero with the same sign as the argument.
  @liftable
  def sin(x: Float): Float = __builtin__(sin)

  ## Returns the trigonometric cosine of an angle in radians. Special cases:
  ##
  ## * If the argument is NaN or an infinity, then the result is NaN.
  @liftable
  def cos(x: Float): Float = __builtin__(cos)

  ## Returns the trigonometric tangent of an angle in radians. Special cases:
  ##
  ## * If the argument is NaN or an infinity, then the result is NaN.
  ## * If the argument is zero, then the result is a zero with the same sign as the argument.
  @liftable
  def tan(x: Float): Float = __builtin__(tan)

  ## Returns the arc tangent of a value; the returned angle is in the range _-π/2_ through _π/2_. Special cases:
  ##
  ## * If the argument is NaN, then the result is NaN.
  ## * If the argument is zero, then the result is a zero with the same sign as the argument.
  @liftable
  def atan(x: Float): Float = __builtin__(atan)

  ## Converts the given integer to a float.
  @liftable
  def intToFloat(x: Int): Float = __builtin__(intToFloat)

  ## Converts the given float to an integer without
  @liftable
  def floatToInt(x: Float): Int = __builtin__(floatToInt)

  # Predef option functionality
  # Note that the core of the option functionality is defined here because options are fundamental
  # enough (lift etc. make use of options) that having the functions in Predef makes sense.
  # Further functionality (such as map etc.) will be defined in the Option module

  ## Represents optional values. Instances of `Option` are either an instance of [`Some`](#some) or [`None`](#none)
  type Option[T] = __builtin__(Option)

  ## Represents non-existent values of type `T`
  def None[T]: Option[T] = __builtin__(None)

  ## Represents existing values of type `T`
  @liftable
  def Some[T](value: T): Option[T] = __builtin__(Some)

  ## Returns [`true`](#true) if the given option is a [`None`](#none) or [`false`](#false) if it is a [`Some`](#some)
  @liftable
  def isNone[T](opt: Option[T]): Bool = __builtin__(isNone)

  ## Returns [`true`](#true) if the given option is a [`Some`](#some) or [`false`](#false) if it is a [`None`](#none)
  @liftable
  def isSome[T](opt: Option[T]): Bool = !isNone(opt)

  ## Get the value contained in a [`Some`](#some). If the given option is a [`None`](#none), a run-time error will occur
  @liftable
  def getSome[T](opt: Option[T]): T = __builtin__(getSome)

  ## Get the value contained in a [`Some`](#some). If the given option is a [`None`](#none), the default value `value` will be returned
  @liftable
  def getSomeOrElse[T](opt: Option[T], value: T): T = if isSome(opt) then getSome(opt) else value

  # Built-in stream functions

  ## Returns an empty stream without any event of type `T`
  def nil[T]: Events[T] = __builtin__(nil)

  ## Returns a stream which contains all the events of the given `stream`. If `stream` has no event at
  ## timestamp 0, then an additional event with value `value` is added at timestamp 0.
  ##
  ## **Usage example:**
  ##
  ## ~~~ruby
  ## in a: Events[Int]
  ## def d = default(a, 42)
  ## out d
  ## ~~~
  ##
  ## **Trace example:**
  ##
  ## ~~~trace
  ## option timeDomain: [-0.1,6]
  ## stream a: bubbles
  ## stream d: bubbles
  ## ---
  ## 0: d = 42
  ## 2: a = 17
  ## 2: d = 17
  ## 5: a = 23
  ## 5: d = 23
  ## ~~~
  ##
  ## **Alternative trace example:**
  ##
  ## ~~~trace
  ## option timeDomain: [-0.1,6]
  ## stream a: bubbles
  ## stream d: bubbles
  ## ---
  ## 0: a = 12
  ## 0: d = 12
  ## 2: a = 17
  ## 2: d = 17
  ## 5: a = 23
  ## 5: d = 23
  ## ~~~
  ##
  def default[T](stream: Events[T], value: T): Events[T] = __builtin__(default)

  ## Similar to [`default`](#default), this operation returns a stream which contains
  ## all the events of the given `valueStream`. If the first event on `defaultStream` happens
  ## strictly before the first event on `valueStream` then this event is added. No events other
  ## than the first event on `defaultStream` are considered.
  ##
  ## **Usage example:**
  ##
  ## ~~~ruby
  ## in v: Events[Int]
  ## in x: Events[Int]
  ## def d = defaultFrom(v, x)
  ## out d
  ## ~~~
  ##
  ## **Trace example:**
  ##
  ## ~~~trace
  ## stream v: bubbles
  ## stream x: bubbles
  ## stream d: bubbles
  ## ---
  ## 2: x = 5
  ## 2: d = 5
  ## 3: x = 3
  ## 3: d = 2
  ## 3: v = 2
  ## 5: x = 7
  ## 6: d = 4
  ## 6: v = 4
  ## ~~~
  ##
  ## **Alternative trace example:**
  ##
  ## ~~~trace
  ## stream v: bubbles
  ## stream x: bubbles
  ## stream d: bubbles
  ## ---
  ## 1: d = 6
  ## 1: v = 6
  ## 2: x = 5
  ## 3: x = 3
  ## 3: d = 2
  ## 3: v = 2
  ## 5: x = 7
  ## 6: d = 4
  ## 6: v = 4
  ## ~~~
  def defaultFrom[T](valueStream: Events[T], defaultStream: Events[T]): Events[T] = __builtin__(defaultFrom)

  ## Lifts a function `f` which is defined on values to a function on streams and applies it to the
  ## given streams. The function `f` is called for every event on any of the streams. If there is a
  ## simultaneous event on the other stream, then the values of both events are passed to `f`. Otherwise
  ## the other argument is `None` if there is no simultaneous event on the other stream. `f` is never
  ## called with all arguments being `None`.
  ##
  ## **Usage example:**
  ##
  ## ~~~ruby
  ## in a: Events[Int]
  ## in b: Events[Int]
  ## def f(a: Option[Int], b: Option[Int]) =
  ##   if isSome(a) && getSome(a) > 5 then a else b
  ## def c = lift(a,b,f)
  ## out c
  ## ~~~
  ##
  ## **Trace example:**
  ##
  ## ~~~trace
  ## stream a: bubbles
  ## stream b: bubbles
  ## stream c: bubbles
  ## ---
  ## 1: c = 7
  ## 1: a = 7
  ## 2: a = 5
  ## 3: b = 6
  ## 3: c = 6
  ## 4: b = 2
  ## 4: c = 2
  ## 4: a = 3
  ## 5: b = 4
  ## 5: c = 9
  ## 5: a = 9
  ## ~~~
  def lift[T, U, V](stream1: Events[T], stream2: Events[U], f: (Option[T], Option[U]) => Option[V]): Events[V] = __builtin__(lift)

  ## Lifts a unary function `f` which is defined on values to a function on a stream and applies it to the
  ## given stream. The function `f` is called for every event on the streams. Because there is no
  ## other stream, the argument of `f` will never be `None`. (`f` is never
  ## called with all arguments being `None`.)
  ##
  ## **Usage example:**
  ##
  ## ~~~ruby
  ## in a: Events[Int]
  ## def f(a: Option[Int]) =
  ##   if getSome(a) > 5 then a else None[Int]
  ## def b = lift1(a,f)
  ## out b
  ## ~~~
  ##
  ## **Trace example:**
  ##
  ## ~~~trace
  ## stream a: bubbles
  ## stream b: bubbles
  ## ---
  ## 1: b = 7
  ## 1: a = 7
  ## 2: a = 5
  ## 4: a = 3
  ## 5: b = 9
  ## 5: a = 9
  ## ~~~
  def lift1[T, U](stream: Events[T], f: (Option[T]) => Option[U]): Events[U] =
    lift(stream, nil[Unit], (x: Option[T], dontCare: Option[Unit]) => f(x))

  ## Lifts a function `f` which is defined on values to a function on streams and applies it to the
  ## given streams. The function `f` is called for every event on any of the streams. If there is a
  ## simultaneous event on the other stream, then the values of both events are passed to `f`. Otherwise
  ## the other argument is `None` if there is no simultaneous event on the other stream. `f` is never
  ## called with all arguments being `None`.
  ##
  ## **Usage example:**
  ##
  ## ~~~ruby
  ## in a: Events[Int]
  ## in b: Events[Int]
  ## in c: Events[Int]
  ## def f(a: Option[Int], b: Option[Int], c: Option[Int]) =
  ##   if isSome(a) && getSome(a) > 5 then a
  ##   else if isSome(b) then b else c
  ## def d = lift3(a,b,c,f)
  ## out d
  ## ~~~
  ##
  ## **Trace example:**
  ##
  ## ~~~trace
  ## stream a: bubbles
  ## stream b: bubbles
  ## stream c: bubbles
  ## stream d: bubbles
  ## ---
  ## 1: d = 7
  ## 1: a = 7
  ## 2: a = 5
  ## 3: b = 6
  ## 3: d = 6
  ## 4: b = 2
  ## 4: d = 2
  ## 4: a = 3
  ## 5: c = 1
  ## 5: d = 1
  ## 6: b = 4
  ## 6: c = 3
  ## 6: d = 9
  ## 6: a = 9
  ## ~~~
  def lift3[T1, T2, T3, T4](stream1: Events[T1], stream2: Events[T2], stream3: Events[T3],
                            f: (Option[T1], Option[T2], Option[T3]) => Option[T4]): Events[T4] = {
    def stream2and3 = lift(stream2, stream3, (x: Option[T2], y: Option[T3]) => Some((x, y)))
    lift(stream1, stream2and3, (v1: Option[T1], v2and3opt: Option[(Option[T2], Option[T3])]) =>
      if isNone(v2and3opt)
      then f(v1, None[T2], None[T3])
      else {
        def v2and3 = getSome(v2and3opt)
        f(v1, v2and3._1, v2and3._2)
      })
  }

  ## Lifts a function `f` which is defined on values to a function on streams and applies it to the
  ## given streams. The function `f` is called for every event on any of the streams. If there is a
  ## simultaneous event on the other stream, then the values of both events are passed to `f`. Otherwise
  ## the other argument is `None` if there is no simultaneous event on the other stream. `f` is never
  ## called with all arguments being `None`.
  ##
  ## **Usage example:**
  ##
  ## ~~~ruby
  ## in a: Events[Int]
  ## in b: Events[Int]
  ## in c: Events[Int]
  ## in d: Events[Int]
  ## def f(a: Option[Int], b: Option[Int], c: Option[Int], d: Option[Int]) =
  ##   if isSome(a) && getSome(a) > 5 then a
  ##   else if isSome(b) then b
  ##   else if isSome(c) then c
  ##   else d
  ## def e = lift4(a,b,c,d,f)
  ## out e
  ## ~~~
  ##
  ## **Trace example:**
  ##
  ## ~~~trace
  ## stream a: bubbles
  ## stream b: bubbles
  ## stream c: bubbles
  ## stream d: bubbles
  ## stream e: bubbles
  ## ---
  ## 1: a = 7
  ## 1: e = 7
  ## 2: a = 5
  ## 3: b = 6
  ## 3: e = 6
  ## 4: b = 2
  ## 4: a = 3
  ## 4: e = 2
  ## 5: e = 1
  ## 5: c = 1
  ## 6: d = 2
  ## 6: e = 2
  ## 7: b = 4
  ## 7: a = 9
  ## 7: d = 2
  ## 7: e = 9
  ## 7: c = 3
  ## ~~~
  def lift4[T1, T2, T3, T4, T5](stream1: Events[T1], stream2: Events[T2], stream3: Events[T3], stream4: Events[T4],
                                f: (Option[T1], Option[T2], Option[T3], Option[T4]) => Option[T5]): Events[T5] = {
    def stream1and2 = lift(stream1, stream2, (x: Option[T1], y: Option[T2]) => Some((x, y)))
    lift3(stream1and2, stream3, stream4, (v1and2opt: Option[(Option[T1], Option[T2])], v3: Option[T3], v4: Option[T4]) =>
      if isNone(v1and2opt)
      then f(None[T1], None[T2], v3, v4)
      else {
        def v1and2 = getSome(v1and2opt)
        f(v1and2._1, v1and2._2, v3, v4)
      })
  }

  ## The last operator takes two streams and returns the previous
  ## value of the first stream at the timestamps of the second.
  ## Note that while TeSSLa is defined on event streams, last realizes some essential
  ## aspects of the signal semantics: With this operator one can query the last known
  ## value of an event stream at a specific time and hence interpret the events on this
  ## stream as points where a piece-wise constant signal changes its value.
  ##
  ## **Usage example:**
  ##
  ## ~~~ruby
  ## in values: Events[Int]
  ## in trigger: Events[Unit]
  ## def result = last(x,y)
  ## out result
  ## ~~~
  ##
  ## **Trace example:**
  ##
  ## ~~~trace
  ## stream values: bubbles
  ## stream trigger: unit events
  ## stream result: bubbles
  ## ---
  ## 1: trigger = ()
  ## 2: values = 5
  ## 3: result = 5
  ## 3: trigger = ()
  ## 4: result = 5
  ## 4: trigger = ()
  ## 4: values = 3
  ## 5: result = 3
  ## 5: trigger = ()
  ## ~~~
  ##
  def last[T, U](stream: Events[T], trigger: Events[U]): Events[T] = __builtin__(last)

  ## Return the previous event of `a`. Does not work in recursive equations.
  ## Use [`last`](#last) with an explicit external trigger in recursive equations
  ## instead.
  ##
  ## **Usage example:**
  ##
  ## ~~~ruby
  ## in x: Events[Int]
  ## def y = prev(x)
  ## out y
  ## ~~~
  ##
  ## **Trace example:**
  ##
  ## ~~~trace
  ## option axis: true
  ## stream x: bubbles
  ## stream y: bubbles
  ## ---
  ## 1: x = 3
  ## 3: y = 3
  ## 3: x = 2
  ## 7: y = 2
  ## 7: x = 1
  ## 8: y = 1
  ## 8: x = 5
  ## ~~~
  def prev[A](a: Events[A]): Events[A] = last(a,a)

  ## The time operator returns the stream of the timestamps of another stream
  ##
  ## **Usage example:**
  ##
  ## ~~~ruby
  ## in x: Events[Int]
  ## def y = time(x)
  ## out result
  ## ~~~
  ##
  ## **Trace example:**
  ##
  ## ~~~trace
  ## option axis: true
  ## option timeDomain: [0,14]
  ## stream x: bubbles
  ## stream y: bubbles
  ## ---
  ## 2: x = 5
  ## 2: y = 2
  ## 4: x = 3
  ## 4: y = 4
  ## 10: x = 42
  ## 10: y = 10
  ## ~~~
  ##
  def time[T](stream: Events[T]): Events[Int] = __builtin__(time)

  ## The delay operator takes delays as its first argument. After a
  ## delay has passed, a unit event is emitted. A delay can only be set if a reset event
  ## is received via the second argument, or if an event is emitted on the output.
  ##
  ## **Usage example:**
  ##
  ## ~~~ruby
  ## in values: Events[Int]
  ## in resets: Events[Int]
  ## def result = delay(values, resets)
  ## out result
  ## ~~~
  ##
  ## **Trace example:**
  ##
  ## ~~~trace
  ## option axis: true
  ## stream values: bubbles
  ## stream resets: unit events
  ## stream result: unit events
  ## ---
  ## 1: resets = ()
  ## 1: values = 2
  ## 3: result = ()
  ## 4: resets = ()
  ## 4: values = 3
  ## 7: result = ()
  ## 7: values = 2
  ## 9: result = ()
  ## 9: resets = ()
  ## 9: values = 2
  ## 11: result = ()
  ## 11: values = 4
  ## 13: resets = ()
  ## ~~~
  ##
  def delay[T](delays: Events[Int], resets: Events[T]): Events[Unit] = __builtin__(delay)

  # More stream functions

  ## Maps the event's values of a `stream` to given constant `value`.
  ##
  ## **Usage example:**
  ##
  ## ~~~ruby
  ## in x: Events[Int]
  ## def y = const(42, x)
  ## out y
  ## ~~~
  ##
  ## **Trace example:**
  ##
  ## ~~~trace
  ## stream x: bubbles
  ## stream y: bubbles
  ## ---
  ## 1: y = 42
  ## 1: x = 17
  ## 6: y = 42
  ## 6: x = 1
  ## 8: y = 42
  ## 8: x = 42
  ## 12: y = 42
  ## 12: x = 23
  ## ~~~
  def const[T, U](value: T, stream: Events[U]): Events[T] = slift1(stream, (_: U) => value)

  ## Returns a variant of `stream1` which has every original events of `stream1` and additional events with
  ## the last value of `stream1` for every event of `stream2`. `first` is defined as the signal lift of the
  ## function _f(a,b) = a_.
  ##
  ## Note, the difference between `first(stream1, stream2)` and `merge(stream1, last(stream1, stream2))`. Since `first` is
  ## defined via signal lift, it does not produce events before both input streams have been defined.
  ##
  ## **Usage example:**
  ##
  ## ~~~ruby
  ## in x: Events[Int]
  ## in y: Events[Int]
  ## def z = first(x, y)
  ## out z
  ## ~~~
  ##
  ## **Trace example:**
  ##
  ## ~~~trace
  ## stream x: signal
  ## stream y: signal
  ## stream z: signal
  ## ---
  ## 1: x = 17
  ## 2: y = 23
  ## 2: z = 17
  ## 3: z = 1
  ## 3: x = 1
  ## 4: y = 3
  ## 4: z = 1
  ## 6: y = 34
  ## 6: z = 42
  ## 6: x = 42
  ## 8: y = 12
  ## 8: z = 42
  ## ~~~
  def first[T, U](stream1: Events[T], stream2: Events[U]): Events[T] = slift(stream1, stream2, (x: T, _: U) => x)

  ## The unary signal lift is very similar to `lift1`. Since the lifted function is unary, there is no other
  ## stream with which events are being synchronized. The only difference is that `slift1` takes a total
  ## function which cannot remove events.
  ##
  ## **Usage example:**
  ##
  ## ~~~ruby
  ## in a: Events[Int]
  ## def b = slift1(a, (x: Int) => x + 1)
  ## out b
  ## ~~~
  ##
  ## **Trace example:**
  ##
  ## ~~~trace
  ## stream a: signal
  ## stream b: signal
  ## ---
  ## 1: b = 3
  ## 1: a = 2
  ## 3: b = 6
  ## 3: a = 5
  ## 7: b = 4
  ## 7: a = 3
  ## ~~~
  def slift1[T, U](stream: Events[T], f: (T) => U): Events[U] =
    lift1(stream, (x: Option[T]) => Some(f(getSome(x))))

  ## Takes a function `f` on values and lifts it to a function on streams
  ## using signal semantics. The function is then applied to the given streams.
  ## `f` is evaluated for every event on any of the given streams. If a stream
  ## contains no simultaneous event with the same timestamp then `f` is
  ## called with the last known value of that stream. `f` is not called
  ## before every stream had at least one event.
  ##
  ## Note, that in comparison to [`lift`](#lift) `f` takes no [`Option`](#option)
  ## type. `slift` cannot filter events. The generated event pattern is independent
  ## of the lifted function `f`.
  ##
  ## **Usage example:**
  ##
  ## ~~~ruby
  ## in a: Events[Int]
  ## in b: Events[Int]
  ## def z = slift(a, b, (v1: Int, v2: Int) => (v1 + v2) / 2)
  ## out z
  ## ~~~
  ##
  ## **Trace example:**
  ## 
  ## ~~~trace
  ## stream a: signal
  ## stream b: signal
  ## stream z: signal
  ## ---
  ## 2: a = 2
  ## 3: a = 3
  ## 5: b = 1
  ## 5: z = 2
  ## 7: b = 4
  ## 7: a = 5
  ## 7: z = 4
  ## 10: b = 7
  ## 10: z = 6
  ## 12: a = 6
  ## 12: z = 6
  ## ~~~
  def slift[T,U,V](a: Events[T], b: Events[U], f: (T,U) => V): Events[V] = {
    def aa = merge(a, last(a, b))
    def bb = merge(b, last(b, a))
    lift(aa, bb, (x: Option[T], y: Option[U]) =>
      if isNone(x) || isNone(y)
      then None[V]
      else Some(f(getSome(x), getSome(y))))
  }

  ## Takes a function `f` on values and lifts it to a function on streams
  ## using signal semantics. The function is then applied to the given streams.
  ## `f` is evaluated for every event on any of the given streams. If a stream
  ## contains no simultaneous event with the same timestamp then `f` is
  ## called with the last known value of that stream. `f` is not called
  ## before every stream had at least one event.
  ##
  ## Note, that in comparison to [`lift3`](#lift3) `f` takes no [`Option`](#option)
  ## type. `slift3` cannot filter events. The generated event pattern is independent
  ## of the lifted function `f`.
  ##
  ## **Usage example:**
  ##
  ## ~~~ruby
  ## in a: Events[Int]
  ## in b: Events[Int]
  ## in c: Events[Int]
  ## def z = slift3(a, b, c, (v1: Int, v2: Int, v3: Int) => (v1 + v2 + v3) / 3)
  ## out z
  ## ~~~
  ##
  ## **Trace example:**
  ## 
  ## ~~~trace
  ## stream a: signal
  ## stream b: signal
  ## stream c: signal
  ## stream z: signal
  ## ---
  ## 2: a = 2
  ## 3: a = 3
  ## 5: b = 1
  ## 6: c = 8
  ## 6: z = 4
  ## 7: b = 4
  ## 7: a = 5
  ## 7: z = 5
  ## 10: b = 7
  ## 10: z = 6
  ## 12: b = 9
  ## 12: c = 10
  ## 12: a = 6
  ## 12: z = 8
  ## ~~~
  def slift3[T1, T2, T3, T4](a: Events[T1], b: Events[T2], c: Events[T3], f: (T1, T2, T3) => T4): Events[T4] = {
    def aa = merge(a, last(a, mergeUnit(b, c)))
    def bb = merge(b, last(b, mergeUnit(a, c)))
    def cc = merge(c, last(c, mergeUnit(a, b)))
    lift3(aa, bb, cc, (x: Option[T1], y: Option[T2], z: Option[T3]) =>
      if isNone(x) || isNone(y) || isNone(z)
      then None[T4]
      else Some(f(getSome(x), getSome(y), getSome(z))))
  }

  ## Takes a function `f` on values and lifts it to a function on streams
  ## using signal semantics. The function is then applied to the given streams.
  ## `f` is evaluated for every event on any of the given streams. If a stream
  ## contains no simultaneous event with the same timestamp then `f` is
  ## called with the last known value of that stream. `f` is not called
  ## before every stream had at least one event.
  ##
  ## Note, that in comparison to [`lift4`](#lift4) `f` takes no [`Option`](#option)
  ## type. `slift4` cannot filter events. The generated event pattern is independent
  ## of the lifted function `f`.
  ##
  ## **Usage example:**
  ##
  ## ~~~ruby
  ## in a: Events[Int]
  ## in b: Events[Int]
  ## in c: Events[Int]
  ## in d: Events[Int]
  ## def z = slift4(a, b, c, d,
  ##   (v1: Int, v2: Int, v3: Int, v4: Int) => (v1 + v2 + v3 + v4) / 4)
  ## out z
  ## ~~~
  ##
  ## **Trace example:**
  ## 
  ## ~~~trace
  ## stream a: signal
  ## stream b: signal
  ## stream c: signal
  ## stream d: signal
  ## stream z: signal
  ## ---
  ## 1: d = 12
  ## 2: a = 2
  ## 3: a = 3
  ## 5: b = 1
  ## 6: z = 6
  ## 6: c = 8
  ## 7: a = 5
  ## 7: b = 4
  ## 7: z = 7
  ## 10: b = 7
  ## 10: z = 8
  ## 12: a = 6
  ## 12: d = 11
  ## 12: b = 9
  ## 12: z = 9
  ## 12: c = 10
  ## ~~~
  def slift4[T1, T2, T3, T4, T5](s1: Events[T1], s2: Events[T2], s3: Events[T3], s4: Events[T4], f: (T1, T2, T3, T4) => T5): Events[T5] = {
    def ss1 = merge(s1, last(s1, mergeUnit3(s2, s3, s4)))
    def ss2 = merge(s2, last(s2, mergeUnit3(s1, s3, s4)))
    def ss3 = merge(s3, last(s3, mergeUnit3(s1, s2, s4)))
    def ss4 = merge(s4, last(s4, mergeUnit3(s1, s2, s3)))
    lift4(ss1, ss2, ss3, ss4, (v1: Option[T1], v2: Option[T2], v3: Option[T3], v4: Option[T4]) =>
      if isNone(v1) || isNone(v2) || isNone(v3) || isNone(v4)
      then None[T5]
      else Some(f(getSome(v1), getSome(v2), getSome(v3), getSome(v4))))
  }

  ## Merges the given event streams. Prioritizing the event streams
  ## from the left to the right in case of simultaneous events.
  ##
  ## **Usage example:**
  ##
  ## ~~~ruby
  ## in a: Events[Int]
  ## in b: Events[Int]
  ## def z = merge(a,b)
  ## out z
  ## ~~~
  ##
  ## **Trace example:**
  ##
  ## ~~~trace
  ## stream a: bubbles
  ## stream b: bubbles
  ## stream z: bubbles
  ## ---
  ## 1: a = 3
  ## 1: z = 3
  ## 2: b = 4
  ## 2: z = 4
  ## 3: a = 2
  ## 3: z = 2
  ## 7: b = 6
  ## 7: a = 1
  ## 7: z = 1
  ## 8: a = 5
  ## 8: z = 5
  ## ~~~
  def merge[T](stream1: Events[T], stream2: Events[T]): Events[T] =
    lift(stream1, stream2, (x: Option[T], y: Option[T]) => if isNone(x) then y else x)

  ## Merges the given event streams. Prioritizing the event streams
  ## from the left to the right in case of simultaneous events.
  ##
  ## See [`merge`](#merge) for a usage example.
  def merge3[T](a: Events[T], b: Events[T], c: Events[T]): Events[T] = merge(merge(a, b), c)

  ## Merges the given event streams. Prioritizing the event streams
  ## from the left to the right in case of simultaneous events.
  ##
  ## See [`merge`](#merge) for a usage example.
  def merge4[T](a: Events[T], b: Events[T], c: Events[T], d: Events[T]): Events[T] =
    merge(merge(a, b), merge(c, d))

  ## Merges the given event streams. Prioritizing the event streams
  ## from the left to the right in case of simultaneous events.
  ##
  ## See [`merge`](#merge) for a usage example.
  def merge5[T](a: Events[T], b: Events[T], c: Events[T], d: Events[T], e: Events[T]): Events[T] =
    merge(merge(merge(a, b), merge(c, d)), e)

  ## Merges the given event streams. Prioritizing the event streams
  ## from the left to the right in case of simultaneous events.
  ##
  ## See [`merge`](#merge) for a usage example.
  def merge6[T](a: Events[T], b: Events[T], c: Events[T], d: Events[T], e: Events[T], f: Events[T]): Events[T] =
    merge(merge(merge(a, b), merge(c, d)), merge(e, f))

  ## Merges the given event streams. Prioritizing the event streams
  ## from the left to the right in case of simultaneous events.
  ##
  ## See [`merge`](#merge) for a usage example.
  def merge7[T](a: Events[T], b: Events[T], c: Events[T], d: Events[T], e: Events[T], f: Events[T], g: Events[T]): Events[T] =
    merge(merge(merge(a, b), merge(c, d)), merge(merge(e, f), g))

  ## Merges the given event streams. Prioritizing the event streams
  ## from the left to the right in case of simultaneous events.
  ##
  ## See [`merge`](#merge) for a usage example.
  def merge8[T](a: Events[T], b: Events[T], c: Events[T], d: Events[T], e: Events[T], f: Events[T], g: Events[T], h: Events[T]): Events[T] =
    merge(merge(merge(a, b), merge(c, d)), merge(merge(e, f), merge(g, h)))

  ## Merges streams of different types, resulting in a stream that contains a unit
  ## event whenever any of the input streams produces an event.
  ##
  ## **Usage example:**
  ##
  ## ~~~ruby
  ## in x: Events[Int]
  ## in y: Events[Bool]
  ## def z = mergeUnit(x, y)
  ## out z
  ## ~~~
  ##
  ## **Trace example:**
  ##
  ## ~~~trace
  ## stream x: bubbles
  ## stream y: bubbles
  ## stream z: unit events
  ## ---
  ## 1: x = 3
  ## 1: z = ()
  ## 2: y = false
  ## 2: z = ()
  ## 3: x = 2
  ## 3: z = ()
  ## 7: y = true
  ## 7: x = 1
  ## 7: z = ()
  ## 8: x = 5
  ## 8: z = ()
  ## ~~~
  def mergeUnit[T, U](a: Events[T], b: Events[U]): Events[Unit] = merge(const((), a), const((), b))

  ## Merges streams of different types, resulting in a stream that contains a unit
  ## event whenever any of the input streams produces an event.
  ##
  ## See [`mergeUnit`](#mergeunit) for a usage example.
  def mergeUnit3[T, U, V](a: Events[T], b: Events[U], c: Events[V]): Events[Unit] = merge3(const((), a), const((), b), const((), c))

  ## Filter the event stream `events` based on the last known value
  ## of the boolean signal `condition`.
  ##
  ## **Usage example:**
  ##
  ## ~~~ruby
  ## in x: Events[String]
  ## in c: Events[Bool]
  ## def y = filter(x, c)
  ## out y
  ## ~~~
  ##
  ## ~~~trace
  ## stream x: events
  ## stream c: signal
  ## stream y: events
  ## ---
  ## 1: x = "Hello"
  ## 2: c = true
  ## 3: x = "World"
  ## 3: y = "World"
  ## 7: c = false
  ## 7: x = "Hey"
  ## 8: x = "You"
  ## ~~~
  def filter[A](events: Events[A], condition: Events[Bool]): Events[A] =
    lift(events, merge(condition, last(condition, events)), (e: Option[A], c: Option[Bool]) =>
      if isSome(c) && getSome(c) then e else None[A])

  ## Removes subsequent events with the same value
  ##
  ## **Usage example:**
  ##
  ## ~~~ruby
  ## in x: Events[Int]
  ## def y = pure(x)
  ## out y
  ## ~~~
  ##
  ## **Trace example:**
  ##
  ## ~~~trace
  ## stream x: signal
  ## stream y: signal
  ## ---
  ## 2: y = 3
  ## 2: x = 3
  ## 4: x = 3
  ## 5: x = 3
  ## 6: y = 1
  ## 6: x = 1
  ## 8: y = 2
  ## 8: x = 2
  ## 10: x = 2
  ## 12: y = 4
  ## 12: x = 4
  ## ~~~
  def pure[T](x: Events[T]): Events[T] =
    filter(x, merge(last(x,x) != x, true))

  ## Signal which is only true with first event on `x`
  ##
  ## **Usage example:**
  ## 
  ## ~~~ruby
  ## in x: Events[Int]
  ## def f = isFirst(x)
  ## out f
  ## ~~~
  ##
  ## **Trace example:**
  ##
  ## ~~~trace
  ## stream x: bubbles
  ## stream f: signal
  ## ---
  ## 0: f = false
  ## 2: f = true
  ## 2: x = 3
  ## 6: f = false
  ## 6: x = 1
  ## 8: f = false
  ## 8: x = 2
  ## 12: f = false
  ## 12: x = 4
  ## ~~~
  def isFirst[A](x: Events[A]): Events[Bool] = merge3(const(false, last(x,x)), const(true, x), false)

  ## Filters `x` such that only the first event on `x` remains
  ##
  ## **Usage example:**
  ## 
  ## ~~~ruby
  ## in x: Events[Int]
  ## def y = firstEvent(x)
  ## out y
  ## ~~~
  ##
  ## **Trace example:**
  ##
  ## ~~~trace
  ## stream x: bubbles
  ## stream y: bubbles
  ## ---
  ## 2: y = 3
  ## 2: x = 3
  ## 6: x = 1
  ## 8: x = 2
  ## 12: x = 4
  ## ~~~
  def firstEvent[A](x: Events[A]): Events[A] = filter(x, isFirst(x))

  ## Signal, which becomes `true` with the first event on `x`
  ##
  ## **Usage example:**
  ## 
  ## ~~~ruby
  ## in x: Events[Int]
  ## def f = defined(x)
  ## out f
  ## ~~~
  ##
  ## **Trace example:**
  ##
  ## ~~~trace
  ## stream x: bubbles
  ## stream f: signal
  ## ---
  ## 0: f = false
  ## 2: f = true
  ## 2: x = 3
  ## 6: f = true
  ## 6: x = 1
  ## 8: f = true
  ## 8: x = 2
  ## 12: f = true
  ## 12: x = 4
  ## ~~~
  def defined[T](x: Events[T]): Events[Bool] = default(const(true, x), false)

  ## Compute the runtime of a function on every `ret` event.
  ## The runtime is the time passed between the last `call`
  ## event and the `ret` event. The values of the events are
  ## ignored.
  ##
  ## **Usage example:**
  ##
  ## ~~~ruby
  ## in call: Events[Unit]
  ## in ret: Events[Unit]
  ## def rt = runtime(call, ret)
  ## out rt
  ## ~~~
  ##
  ## **Trace example:**
  ##
  ## ~~~trace
  ## option axis: true
  ## option timeDomain: [5,75]
  ## stream call: unit events
  ## stream ret: unit events
  ## stream rt: events
  ## ---
  ## 10: call = ()
  ## 17: ret = ()
  ## 17: rt = 7
  ## 25: call = ()
  ## 35: ret = ()
  ## 35: rt = 10
  ## 57: call = ()
  ## 69: ret = ()
  ## 69: rt = 12
  ## ~~~
  def runtime[A,B](call: Events[A], ret: Events[B]): Events[Int] =
    on(ret, time(ret) - time(call))

  ## Compute the maximum value of all events on `x`.
  ## Provides for every input event and output event
  ## whose value is the maximum up to this point.
  ##
  ## **Usage example:**
  ##
  ## ~~~ruby
  ## in x: Events[Int]
  ## def m = maximum(x)
  ## out m
  ## ~~~
  ##
  ## **Trace example:**
  ##
  ## ~~~trace
  ## stream x: bubbles
  ## stream m: signal
  ## ---
  ## 2: m = 4
  ## 2: x = 4
  ## 6: m = 4
  ## 6: x = 2
  ## 8: m = 5
  ## 8: x = 5
  ## 12: m = 5
  ## 12: x = 3
  ## ~~~
  def maximum(x: Events[Int]): Events[Int] = reduce(x, max)

  ## Compute the minimum value of all events on `x`.
  ## Provides for every input event and output event
  ## whose value is the minimum up to this point.
  ##
  ## **Usage example:**
  ##
  ## ~~~ruby
  ## in x: Events[Int]
  ## def m = minimum(x)
  ## out m
  ## ~~~
  ##
  ## **Trace example:**
  ##
  ## ~~~trace
  ## stream x: bubbles
  ## stream m: signal
  ## ---
  ## 2: m = 4
  ## 2: x = 4
  ## 6: m = 2
  ## 6: x = 2
  ## 8: m = 2
  ## 8: x = 5
  ## 12: m = 2
  ## 12: x = 3
  ## ~~~
  def minimum(x: Events[Int]): Events[Int] = reduce(x, min)

  ## Count the number of events on `x`. Provides for
  ## every input event an output event whose value is
  ## the number of events seen so far.
  ## See [`resetCount`](#resetcount) for a counting macro with an
  ## external reset.
  ##
  ## **Usage example:**
  ##
  ## ~~~ruby
  ## in x: Events[Unit]
  ## def y = count(x)
  ## out y
  ## ~~~
  ##
  ## **Trace example:**
  ##
  ## ~~~trace
  ## stream x: unit events
  ## stream y: signal
  ## ---
  ## 0: y = 0
  ## 2: y = 1
  ## 2: x = ()
  ## 6: y = 2
  ## 6: x = ()
  ## 7: y = 3
  ## 7: x = ()
  ## 9: y = 4
  ## 9: x = ()
  ## ~~~
  def count[T](x: Events[T]): Events[Int] = fold(x, 0, (x: Int, _: T) => x+1)

  ## Sum up the values of all events on `x`. Provides
  ## for every input event an output event whose value
  ## is the sum of the values of all events seen so far.
  ##
  ## **Usage example:**
  ##
  ## ~~~ruby
  ## in x: Events[Int]
  ## def y = sum(x)
  ## out y
  ## ~~~
  ##
  ## **Trace example:**
  ##
  ## ~~~trace
  ## stream x: bubbles
  ## stream y: signal
  ## ---
  ## 0: y = 0
  ## 2: y = 2
  ## 2: x = 2
  ## 6: y = 10
  ## 6: x = 8
  ## 7: y = 13
  ## 7: x = 3
  ## 9: y = 14
  ## 9: x = 1
  ## ~~~
  def sum(x: Events[Int]): Events[Int] = fold(x, 0, __add__)

  ## Fold a function on values over all events on `stream`. Starting with
  ## the initial value `init` the function `f` is called for every event
  ## on `stream` with the last result and the current event’s value as arguments.
  ## So for the input stream `x`
  ##
  ## ~~~
  ## 2: x = 2
  ## 4: x = 6
  ## 5: x = 1
  ## ~~~
  ##
  ## the call `def y = fold(f, x, 0)` produces the following stream `y`:
  ##
  ## ~~~
  ## 0: y = 0
  ## 2: y = f(0,2)
  ## 4: y = f(f(0,2),6)
  ## 5: y = f(f(f(0,2),6),1)
  ## ~~~
  ##
  ## See [`count`](#count) for an example of `fold` in action.
  ## `count` is defined as `fold(x, 0, inc)`.
  def fold[T,R](stream: Events[T], init: R, f: (R,T) => R): Events[R] = result where {
    def result: Events[R] =
      default(
        lift(last(result, stream), stream, (acc: Option[R], curr: Option[T]) =>
          if isNone(curr) then None[R]
          else if isNone(acc) then Some(f(init, getSome(curr)))
          else Some(f(getSome(acc), getSome(curr)))
        ),
        init
      )
  }

  ## Fold a function on values over all events on `stream`. Starting with
  ## the first event on `stream` as initial value, the function `f` is called for every later event
  ## on `stream` with the last result and the current event’s value as arguments.
  ## So for the input stream `x`
  ##
  ## ~~~
  ## 2: x = 2
  ## 4: x = 6
  ## 5: x = 1
  ## ~~~
  ##
  ## the call `def y = reduce(f, x)` produces the following stream `y`:
  ##
  ## ~~~
  ## 2: y = 2
  ## 4: y = f(2,6)
  ## 5: y = f(f(2,6),1)
  ## ~~~
  ##
  ## See [`minimum`](#minimum) for an example of reduce in action.
  ## `minimum` is defined as `reduce(x, min)`.
  def reduce[T](stream: Events[T], f: (Events[T],Events[T]) => Events[T]): Events[T] = result where {
    def result: Events[T] = defaultFrom(f(last(result, stream), stream), stream)
  }

  ## Count the number of events on `events`. Reset the output to 0
  ## on every event on `reset`.
  ##
  ## **Usage example:**
  ##
  ## ~~~ruby
  ## in events: Events[Unit]
  ## in resets: Events[Unit]
  ## def result = resetCount(events, resets)
  ## out result
  ## ~~~
  ##
  ## **Trace example:**
  ##
  ## ~~~trace
  ## stream events: unit events
  ## stream resets: unit events
  ## stream result: signal
  ## ---
  ## 0: result = 0
  ## 2: events = ()
  ## 2: result = 1
  ## 3: events = ()
  ## 3: result = 2
  ## 5: events = ()
  ## 5: result = 3
  ## 7: resets = ()
  ## 7: events = ()
  ## 7: result = 1
  ## 9: events = ()
  ## 9: result = 2
  ## 10: events = ()
  ## 10: result = 3
  ## 12: resets = ()
  ## 12: result = 0
  ## 14: events = ()
  ## 14: result = 1
  ## 15: events = ()
  ## 15: result = 2
  ## ~~~
  def resetCount[A,B](events: Events[A], reset: Events[B]): Events[Int] = count where {
    def count: Events[Int] = default(
      # `reset` contains the latest event
      if default(time(reset) > time(events), false)
      then 0
      # `reset` and `events` latest event happen simultaneously
      else if default(time(reset) == time(events), false)
      then 1
      # `events` contains the latest event > increment counter
      else last(count, events) + 1,
      0)
  }

  ## Check if events on `e` follow the burst pattern:
  ## After first event on `e` only `burstAmount` many events allowed
  ## during `burstLength` time. After `burstLength` during `waitingPeriod`
  ## time no event allowed. After `waitingPeriod` we wait for the next event
  ## on `e`.
  ##
  ## ~~~ruby
  ## in send: Events[Unit]
  ## def property :=
  ##   bursts(send, burstLength = 3s,
  ##     waitingPeriod = 2s, burstAmount = 4)
  ## out property
  ## ~~~
  ##
  ## ~~~trace
  ## option axis: true
  ## option timeDomain: [0, 9000000000]
  ## stream send: unit events
  ## stream property: signal
  ## ---
  ## 0: property = true
  ## 500191958: property = true
  ## 500191958: send = ()
  ## 1000275162: property = true
  ## 1000275162: send = ()
  ## 1500422455: property = true
  ## 1500422455: send = ()
  ## 2000525066: property = true
  ## 2000525066: send = ()
  ## 4500724637: property = false
  ## 4500724637: send = ()
  ## 5000822890: property = false
  ## 5000822890: send = ()
  ## 7501025420: property = true
  ## 7501025420: send = ()
  ## 8001141937: property = true
  ## 8001141937: send = ()
  ## 8501245567: property = true
  ## 8501245567: send = ()
  ## ~~~
  def bursts[A](e: Events[A], burstLength: Int, waitingPeriod: Int, burstAmount: Int): Events[Bool] := {
    def burstStarts: Events[A] :=
      defaultFrom(
        filter(e, time(e) - last(time(burstStarts), e) >= burstLength + waitingPeriod),
        e)
    resetCount(e, reset = burstStarts) <= burstAmount &&
      default(time(e) < time(burstStarts) + burstLength, true)
  }

  ## Check if events on `e` follow the burst pattern since the last event on `since`:
  ## After first event on `e` only `burstAmount` many events allowed
  ## during `burstLength` time. After `burstLength` during `waitingPeriod`
  ## time no event allowed. After `waitingPeriod` we wait for the next event
  ## on `e`.
  ##
  ## **Usage example:**
  ##
  ## ~~~ruby
  ## in reset: Events[Unit]
  ## in e: Events[Unit]
  ## def p := burstsSince(e, burstLength = 2s,
  ##                         waitingPeriod = 1s,
  ##                         burstAmount = 3,
  ##                         since = reset)
  ## out p
  ## ~~~
  ## 
  ## ~~~trace
  ## option axis: true
  ## option timeDomain: [0, 17000]
  ## stream e: unit events
  ## stream reset: unit events
  ## stream p: signal
  ## ---
  ## 0: p = true
  ## 3000: e = ()
  ## 3000: p = true
  ## 3500: e = ()
  ## 3500: p = true
  ## 4000: e = ()
  ## 4000: p = true
  ## 4500: e = ()
  ## 4500: p = false
  ## 6000: reset = ()
  ## 7000: e = ()
  ## 7000: p = true
  ## 8000: e = ()
  ## 8000: p = true
  ## 12000: e = ()
  ## 12000: p = true
  ## 14500: e = ()
  ## 14500: p = false
  ## 16000: e = ()
  ## 16000: p = true
  ## ~~~
  def burstsSince[A,B](e: Events[A], burstLength: Int, waitingPeriod: Int, burstAmount: Int, since: Events[B]): Events[Bool] = {
    def burstStarts: Events[A] =
      defaultFrom(
        filter(e, last(time(burstStarts), e) < on(e, time(since)) ||
          time(e) - last(time(burstStarts), e) >= burstLength + waitingPeriod),
        e)
    resetCount(e, reset = burstStarts) <= burstAmount &&
      default(time(e) < time(burstStarts) + burstLength, true)
  }

  ## Check if no event happened on `on` after last event on `since`.
  ##
  ## **Usage example:**
  ## 
  ## ~~~ruby
  ## in reset: Events[Unit]
  ## in e: Events[Unit]
  ## def p := noEvent(e, since = reset)
  ## out p
  ## ~~~
  ## 
  ## **Trace example:**
  ##
  ## ~~~trace
  ## option timeDomain: [0,16]
  ## stream e: unit events
  ## stream reset: unit events
  ## stream p: signal
  ## ---
  ## 0: p = true
  ## 2: e = ()
  ## 2: p = false
  ## 4: e = ()
  ## 4: p = false
  ## 6: reset = ()
  ## 6: p = true
  ## 12: e = ()
  ## 12: p = false
  ## ~~~
  def noEvent[A,B](on: Events[A], since: Events[B]): Events[Bool] =
    resetCount(on, reset = since) == 0

  ## Produce an event with the given value every time that the condition is met
  ## 
  ## **Usage example:**
  ## 
  ## ~~~ruby
  ## in condition: Events[Bool]
  ## def result = constIf(42, condition)
  ## out result
  ## ~~~
  ## 
  ## **Trace example:**
  ## 
  ## ~~~trace
  ## 2: condition = false
  ## 4: result = 42
  ## 4: condition = true
  ## 5: result = 42
  ## 5: condition = true
  ## 8: condition = false
  ## 9: condition = false
  ## 10: condition = false
  ## 12: result = 42
  ## 12: condition = true
  ## ~~~
  def constIf[T](value: T, condition: Events[Bool]): Events[T] =
    filter(const(value, condition), condition)

  ## Produces a unit event every time the condition is fulfilled
  ## 
  ## **Usage example:**
  ## 
  ## ~~~ruby
  ## in condition: Events[Bool]
  ## def result = unitIf(condition)
  ## out result
  ## ~~~
  ## 
  ## **Trace example:**
  ## 
  ## ~~~trace
  ## 2: condition = false
  ## 4: result = ()
  ## 4: condition = true
  ## 5: result = ()
  ## 5: condition = true
  ## 8: condition = false
  ## 9: condition = false
  ## 10: condition = false
  ## 12: result = ()
  ## 12: condition = true
  ## ~~~
  def unitIf(cond: Events[Bool]): Events[Unit] = constIf((), cond)

  ## Detect rising edge on `condition`
  ## 
  ## **Usage example:**
  ## 
  ## ~~~ruby
  ## in condition: Events[Bool]
  ## def result = rising(condition)
  ## out result
  ## ~~~
  ## 
  ## **Trace example:**
  ## 
  ## ~~~trace
  ## stream condition: plot
  ## stream result: unit events
  ## ---
  ## 2: condition = false
  ## 4: result = ()
  ## 4: condition = true
  ## 5: condition = true
  ## 8: condition = false
  ## 9: condition = false
  ## 10: condition = false
  ## 12: result = ()
  ## 12: condition = true
  ## ~~~
  def rising(condition: Events[Bool]): Events[Unit] =
    unitIf(condition && !prev(condition))

  ## Detect falling edge on `condition`
  ## 
  ## **Usage example:**
  ## 
  ## ~~~ruby
  ## in condition: Events[Bool]
  ## def result = falling(condition)
  ## out result
  ## ~~~
  ## 
  ## **Trace example:**
  ## 
  ## ~~~trace
  ## stream condition: plot
  ## stream result: unit events
  ## ---
  ## 2: condition = false
  ## 4: condition = true
  ## 5: condition = true
  ## 8: result = ()
  ## 8: condition = false
  ## 9: condition = false
  ## 10: condition = false
  ## 12: condition = true
  ## ~~~
  def falling(condition: Events[Bool]): Events[Unit] =
    unitIf(!condition && prev(condition))

  ## Produce the current or last value on `stream` for every `trigger`
  ## 
  ## **Usage example:**
  ## 
  ## ~~~ruby
  ## in trigger: Events[Unit]
  ## in stream: Events[Int]
  ## def result = on(trigger, stream)
  ## out result
  ## ~~~
  ## 
  ## **Trace example:**
  ## 
  ## ~~~trace
  ## stream stream: signal
  ## stream trigger: unit events
  ## stream result: signal
  ## ---
  ## 2: trigger = ()
  ## 3: stream = 3
  ## 5: trigger = ()
  ## 5: result = 3
  ## 7: stream = 2
  ## 8: stream = 1
  ## 10: trigger = ()
  ## 10: result = 1
  ## 12: stream = 4
  ## 12: trigger = ()
  ## 12: result = 4
  ## 14: trigger = ()
  ## 14: result = 4
  ## ~~~
  def on[A,B](trigger: Events[A], stream: Events[B]): Events[B] = {
    def mergedStream = merge(stream, last(stream, trigger))
    lift(trigger, mergedStream, (trig: Option[A], str: Option[B]) =>
      if isNone(trig) then None[B] else str)
    # Alternatively:
    # filter(first(stream, trigger), time(trigger) >= time(stream))
  }

  ## Compute the average value of all events on `x`. For every input
  ## event on `x` an output event is produced whose value is the average
  ## of all values seen so far.
  ## 
  ## **Usage example:**
  ## 
  ## ~~~ruby
  ## in stream: Events[Int]
  ## def result = average(stream)
  ## out result
  ## ~~~
  ## 
  ## **Trace example:**
  ## 
  ## ~~~trace
  ## stream stream: bubbles
  ## stream result: bubbles
  ## ---
  ## 3: result = 3
  ## 3: stream = 3
  ## 7: result = 2
  ## 7: stream = 2
  ## 8: result = 2
  ## 8: stream = 1
  ## 12: result = 2
  ## 12: stream = 4
  ## ~~~
  def average(x: Events[Int]): Events[Int] = {
    def c = count(x)
    filter(sum(x) / c, c != 0)
  }

  ## Produce an event stream with a unit event every `delay` time units.
  ## Starting with an event at timestamp 0.
  ## 
  ## **Usage example:**
  ## 
  ## ~~~ruby
  ## in progress: Events[Unit]
  ## def output = period(3)
  ## out output
  ## ~~~
  ## 
  ## ~~~trace
  ## option axis: true
  ## stream progress: unit events
  ## stream output: unit events
  ## ---
  ## 0: output = ()
  ## 3: output = ()
  ## 6: output = ()
  ## 9: output = ()
  ## 12: output = ()
  ## 15: output = ()
  ## 18: output = ()
  ## 20: progress = ()
  ## ~~~
  def period(freq: Int): Events[Unit] = {
    def s: Events[Int] = const(freq, default(delay(s, ()), ()))
    const((), s)
  }

  ## Filter out events to ensure a maximal event rate. Forwards the first event on `e` and
  ## afterwards every event which is at least `rate` time units later then the last
  ## forwarded event.
  ## 
  ## **Usage example:**
  ## 
  ## ~~~ruby
  ## in x: Events[Int]
  ## def y = sample(x, 5)
  ## out y
  ## ~~~
  ## 
  ## **Trace example:**
  ## 
  ## ~~~trace
  ## option axis: true
  ## stream x: events
  ## stream y: events
  ## ---
  ## 2: y = 5
  ## 2: x = 5
  ## 4: x = 3
  ## 5: x = 4
  ## 7: y = 2
  ## 7: x = 2
  ## 9: x = 1
  ## 10: x = 8
  ## 13: y = 3
  ## 13: x = 3
  ## 15: x = 9
  ## 16: x = 7
  ## 18: y = 6
  ## 18: x = 6
  ## 20: x = 2
  ## 23: y = 4
  ## 23: x = 4
  ## 25: x = 9
  ## ~~~
  def sample[A](e: Events[A], rate: Int): Events[A] = result where {
   def result: Events[A] =
     merge(filter(e, time(e) - last(time(result), e) >= rate), firstEvent(e))
  }

  # Additional types. Their functionality can be found in their respective modules, but the types are defined here,
  # so one can write, say, `List[Int]` instead of `List.List[Int]`.
  type List[T] = __builtin__(List)
  type Set[T] = __builtin__(Set)
  type Map[K, V] = __builtin__(Map)
#}
>>>>>>> 37534497
<|MERGE_RESOLUTION|>--- conflicted
+++ resolved
@@ -1,52 +1,28 @@
-<<<<<<< HEAD
 # Fundamental types
+
+## A Boolean can be either [`true`](#true) or [`false`](#false)
+type Bool = __builtin__(Bool)
+
+## Integer. The maximal and minimal values depend on the TeSSLa engine. The TeSSLa software backend uses
+## [BigInt](https://www.scala-lang.org/api/2.12.7/scala/math/BigInt$.html), i.e. every integer can be represented
+type Int = __builtin__(Int)
+
+## Float. The data range depends on the TeSSLa engine. The TeSSLa software backend uses a 64-bit IEEE-754 floating
+## point number
+type Float = __builtin__(Float)
+
+## String can store arbitrary long character sequences
+type String = __builtin__(String)
+
+## `()` is the only value of type `Unit`, i.e. this type can be used to represent events without values.
+type Unit = ()
+
+## Basic type for streams
 type Events[T] = __builtin__(Events)
-type Bool = __builtin__(Bool)
-type Int = __builtin__(Int)
-type Float = __builtin__(Float)
-type String = __builtin__(String)
-type Unit = ()
 
 ## Functions annotated with this annotation can be used on streams which will be equivalent to wrapping their call
 ## with `slift`.
 def @liftable
-=======
-module Predef {
-  def nil[T]: Events[T] = __builtin__(nil)
-  def default[T](stream: Events[T], value: T): Events[T] = __builtin__(default)
-  def first[T, U](stream1: Events[T], stream2: Events[U]): Events[T] = slift(stream1, stream2, (x: T, _: U) => x)
-  def fold[T,R](stream: Events[T], init: R, f: (Events[R],Events[T]) => Events[R]) = result where {
-    def result: Events[R] = default(f(last(result, stream), stream), init)
-  }
-}
-
-#module Predef {
-  # Fundamental types
-
-  ## A Boolean can be either [`true`](#true) or [`false`](#false)
-  type Bool = __builtin__(Bool)
-
-  ## Integer. The maximal and minimal values depend on the TeSSLa engine. The TeSSLa software backend uses
-  ## [BigInt](https://www.scala-lang.org/api/2.12.7/scala/math/BigInt$.html), i.e. every integer can be represented
-  type Int = __builtin__(Int)
-
-  ## Float. The data range depends on the TeSSLa engine. The TeSSLa software backend uses a 64-bit IEEE-754 floating
-  ## point number
-  type Float = __builtin__(Float)
-
-  ## String can store arbitrary long character sequences
-  type String = __builtin__(String)
-
-  ## `()` is the only value of type `Unit`, i.e. this type can be used to represent events without values.
-  type Unit = ()
-
-  ## Basic type for streams
-  type Events[T] = __builtin__(Events)
-
-  ## Functions annotated with this annotation can be used on streams which will be equivalent to wrapping their call
-  ## with `slift`.
-  def @liftable
->>>>>>> 37534497
 
 # Primitive constants and operators
 
@@ -56,37 +32,28 @@
 ## A Boolean value representing that a given proposition is false
 def false: Bool = __builtin__(false)
 
-<<<<<<< HEAD
 module Operators {
+  ## **Operator usage:** `!x`
+  ##
+  ## Boolean complement
   @liftable
   def not(arg: Bool): Bool = __builtin__(not)
+
+  ## **Operator usage:** `if c then a else b`
+  ##
+  ## If-Then-Else
   @liftable
   def ite[T](cond: Bool, thenCase: T, elseCase: T): T = __builtin__(ite)
+
+  ## **Operator usage:** `a && b`
+  ##
+  ## Boolean conjunction
   @liftable
   def and(lhs: Bool, rhs: Bool): Bool = __builtin__(and)
-=======
-  ## **Operator usage:** `!x`
-  ##
-  ## Boolean complement
-  @liftable
-  def __not__(arg: Bool): Bool = __builtin__(__not__)
-
-  ## **Operator usage:** `if c then a else b`
-  ##
-  ## If-Then-Else
-  @liftable
-  def __ite__[T](cond: Bool, thenCase: T, elseCase: T): T = __builtin__(__ite__)
-
-  ## **Operator usage:** `a && b`
-  ##
-  ## Boolean conjunction
-  @liftable
-  def __and__(lhs: Bool, rhs: Bool): Bool = __builtin__(__and__)
 
   ## **Operator usage:** `a || b`
   ##
   ## Boolean disjunction
->>>>>>> 37534497
   @liftable
   def or(lhs: Bool, rhs: Bool): Bool = __builtin__(or)
 
@@ -96,17 +63,13 @@
   ## that this operator is defined as `@liftable`, so it does neither check the equivalence nor the identity of streams,
   ## but applies the operator on two streams using the signal semantics.
   @liftable
-<<<<<<< HEAD
   def eq[T](lhs: T, rhs: T): Bool = __builtin__(eq)
-=======
-  def __eq__[T](lhs: T, rhs: T): Bool = __builtin__(__eq__)
 
   ## **Operator usage:** `a != b`
   ##
   ## Non-Equivalence on arbitrary data types. On complex data structures this operator checks the object's identity. Note,
   ## that this operator is defined as `@liftable`, so it does neither check the equivalence nor the identity of streams,
   ## but applies the operator on two streams using the signal semantics.
->>>>>>> 37534497
   @liftable
   def neq[T](lhs: T, rhs: T): Bool = __builtin__(neq)
 
@@ -114,63 +77,47 @@
   ##
   ## Returns [`true`](#true) if `a` is strictly greater than `b`
   @liftable
-<<<<<<< HEAD
   def gt(lhs: Int, rhs: Int): Bool = __builtin__(gt)
+
+  ## **Operator usage:** `a < b`
+  ##
+  ## Returns [`true`](#true) if `a` is strictly lower than `b`
   @liftable
   def lt(lhs: Int, rhs: Int): Bool = __builtin__(lt)
+
+  ## **Operator usage:** `a >= b`
+  ##
+  ## Returns [`true`](#true) if `a` is greater than or equal to `b`
   @liftable
   def geq(lhs: Int, rhs: Int): Bool = __builtin__(geq)
-=======
-  def __gt__(lhs: Int, rhs: Int): Bool = __builtin__(__gt__)
-
-  ## **Operator usage:** `a < b`
+
+  ## **Operator usage:** `a <= b`
+  ##
+  ## Returns [`true`](#true) if `a` is lower than or equal to `b`
+  @liftable
+  def leq(lhs: Int, rhs: Int): Bool = __builtin__(leq)
+
+  ## **Operator usage:** `a >. b`
+  ##
+  ## Returns [`true`](#true) if `a` is strictly greater than `b`
+  @liftable
+  def fgt(lhs: Float, rhs: Float): Bool = __builtin__(fgt)
+
+  ## **Operator usage:** `a <. b`
   ##
   ## Returns [`true`](#true) if `a` is strictly lower than `b`
   @liftable
-  def __lt__(lhs: Int, rhs: Int): Bool = __builtin__(__lt__)
-
-  ## **Operator usage:** `a >= b`
+  def flt(lhs: Float, rhs: Float): Bool = __builtin__(flt)
+
+  ## **Operator usage:** `a >=. b`
   ##
   ## Returns [`true`](#true) if `a` is greater than or equal to `b`
   @liftable
-  def __geq__(lhs: Int, rhs: Int): Bool = __builtin__(__geq__)
-
-  ## **Operator usage:** `a <= b`
+  def fgeq(lhs: Float, rhs: Float): Bool = __builtin__(fgeq)
+
+  ## **Operator usage:** `a <=. b`
   ##
   ## Returns [`true`](#true) if `a` is lower than or equal to `b`
->>>>>>> 37534497
-  @liftable
-  def leq(lhs: Int, rhs: Int): Bool = __builtin__(leq)
-
-  ## **Operator usage:** `a >. b`
-  ##
-  ## Returns [`true`](#true) if `a` is strictly greater than `b`
-  @liftable
-<<<<<<< HEAD
-  def fgt(lhs: Float, rhs: Float): Bool = __builtin__(fgt)
-  @liftable
-  def flt(lhs: Float, rhs: Float): Bool = __builtin__(flt)
-  @liftable
-  def fgeq(lhs: Float, rhs: Float): Bool = __builtin__(fgeq)
-=======
-  def __fgt__(lhs: Float, rhs: Float): Bool = __builtin__(__fgt__)
-
-  ## **Operator usage:** `a <. b`
-  ##
-  ## Returns [`true`](#true) if `a` is strictly lower than `b`
-  @liftable
-  def __flt__(lhs: Float, rhs: Float): Bool = __builtin__(__flt__)
-
-  ## **Operator usage:** `a >=. b`
-  ##
-  ## Returns [`true`](#true) if `a` is greater than or equal to `b`
-  @liftable
-  def __fgeq__(lhs: Float, rhs: Float): Bool = __builtin__(__fgeq__)
-
-  ## **Operator usage:** `a <=. b`
-  ##
-  ## Returns [`true`](#true) if `a` is lower than or equal to `b`
->>>>>>> 37534497
   @liftable
   def fleq(lhs: Float, rhs: Float): Bool = __builtin__(fleq)
 
@@ -178,103 +125,71 @@
   ##
   ## Returns the sum of two integers
   @liftable
-<<<<<<< HEAD
   def add(lhs: Int, rhs: Int): Int = __builtin__(add)
+
+  ## **Operator usage:** `a - b`
+  ##
+  ## Returns the difference of two integers
   @liftable
   def sub(lhs: Int, rhs: Int): Int = __builtin__(sub)
+
+  ## **Operator usage:** `a * b`
+  ##
+  ## Returns the multiplication of two integers
   @liftable
   def mul(lhs: Int, rhs: Int): Int = __builtin__(mul)
+
+  ## **Operator usage:** `a / b`
+  ##
+  ## Returns the division of two integers
   @liftable
   def div(lhs: Int, rhs: Int): Int = __builtin__(div)
+
+  ## **Operator usage:** `a % b`
+  ##
+  ## Returns the remainder of two integers
   @liftable
   def mod(lhs: Int, rhs: Int): Int = __builtin__(mod)
-=======
-  def __add__(lhs: Int, rhs: Int): Int = __builtin__(__add__)
-
-  ## **Operator usage:** `a - b`
-  ##
-  ## Returns the difference of two integers
-  @liftable
-  def __sub__(lhs: Int, rhs: Int): Int = __builtin__(__sub__)
-
-  ## **Operator usage:** `a * b`
-  ##
-  ## Returns the multiplication of two integers
-  @liftable
-  def __mul__(lhs: Int, rhs: Int): Int = __builtin__(__mul__)
-
-  ## **Operator usage:** `a / b`
-  ##
-  ## Returns the division of two integers
-  @liftable
-  def __div__(lhs: Int, rhs: Int): Int = __builtin__(__div__)
-
-  ## **Operator usage:** `a % b`
-  ##
-  ## Returns the remainder of two integers
-  @liftable
-  def __mod__(lhs: Int, rhs: Int): Int = __builtin__(__mod__)
 
   ## **Operator usage:** `-a`
   ##
   ## Unary minus on integers
->>>>>>> 37534497
   @liftable
   def negate(arg: Int): Int = __builtin__(negate)
 
-  ## Compute the maximum of two integer values.
-  @liftable
-  def max(a: Int, b: Int): Int = if a > b then a else b
-
-  ## Compute the minimum of two integer values.
-  @liftable
-  def min(a: Int, b: Int): Int = if a < b then a else b
-
   ## **Operator usage:** `a & b`
   ##
   ## Bitwise AND on integers
   @liftable
-<<<<<<< HEAD
   def bitand(lhs: Int, rhs: Int): Int = __builtin__(bitand)
+
+  ## **Operator usage:** `a | b`
+  ##
+  ## Bitwise OR on integers
   @liftable
   def bitor(lhs: Int, rhs: Int): Int = __builtin__(bitor)
+
+  ## **Operator usage:** `a ^ b`
+  ##
+  ## Bitwise XOR on integers
   @liftable
   def bitxor(lhs: Int, rhs: Int): Int = __builtin__(bitxor)
+
+  ## **Operator usage:** `~a`
+  ##
+  ## Bitflip on integers
   @liftable
   def bitflip(arg: Int): Int = __builtin__(bitflip)
+
+  ## **Operator usage:** `a << b`
+  ##
+  ## Arithmetic left shift on integers
   @liftable
   def leftshift(lhs: Int, rhs: Int): Int = __builtin__(leftshift)
-=======
-  def __bitand__(lhs: Int, rhs: Int): Int = __builtin__(__bitand__)
-
-  ## **Operator usage:** `a | b`
-  ##
-  ## Bitwise OR on integers
-  @liftable
-  def __bitor__(lhs: Int, rhs: Int): Int = __builtin__(__bitor__)
-
-  ## **Operator usage:** `a ^ b`
-  ##
-  ## Bitwise XOR on integers
-  @liftable
-  def __bitxor__(lhs: Int, rhs: Int): Int = __builtin__(__bitxor__)
-
-  ## **Operator usage:** `~a`
-  ##
-  ## Bitflip on integers
-  @liftable
-  def __bitflip__(arg: Int): Int = __builtin__(__bitflip__)
-
-  ## **Operator usage:** `a << b`
-  ##
-  ## Arithmetic left shift on integers
-  @liftable
-  def __leftshift__(lhs: Int, rhs: Int): Int = __builtin__(__leftshift__)
 
   ## **Operator usage:** `a >> b`
   ##
   ## Arithmetic right shift on integers
->>>>>>> 37534497
   @liftable
   def rightshift(lhs: Int, rhs: Int): Int = __builtin__(rightshift)
 
@@ -282,69 +197,87 @@
   ##
   ## Returns the sum of two floats
   @liftable
-<<<<<<< HEAD
   def fadd(lhs: Float, rhs: Float): Float = __builtin__(fadd)
+
+  ## **Operator usage:** `a -. b`
+  ##
+  ## Returns the difference of two floats
   @liftable
   def fsub(lhs: Float, rhs: Float): Float = __builtin__(fsub)
+
+  ## **Operator usage:** `a *. b`
+  ##
+  ## Returns the multiplication of two floats
   @liftable
   def fmul(lhs: Float, rhs: Float): Float = __builtin__(fmul)
+
+  ## **Operator usage:** `a /. b`
+  ##
+  ## Returns the division of two floats
   @liftable
   def fdiv(lhs: Float, rhs: Float): Float = __builtin__(fdiv)
-=======
-  def __fadd__(lhs: Float, rhs: Float): Float = __builtin__(__fadd__)
-
-  ## **Operator usage:** `a -. b`
-  ##
-  ## Returns the difference of two floats
-  @liftable
-  def __fsub__(lhs: Float, rhs: Float): Float = __builtin__(__fsub__)
-
-  ## **Operator usage:** `a *. b`
-  ##
-  ## Returns the multiplication of two floats
-  @liftable
-  def __fmul__(lhs: Float, rhs: Float): Float = __builtin__(__fmul__)
-
-  ## **Operator usage:** `a /. b`
-  ##
-  ## Returns the division of two floats
-  @liftable
-  def __fdiv__(lhs: Float, rhs: Float): Float = __builtin__(__fdiv__)
 
   ## **Operator usage:** `-.a`
   ##
   ## Unary minus on floats
->>>>>>> 37534497
   @liftable
   def fnegate(arg: Float): Float = __builtin__(fnegate)
 }
 
-<<<<<<< HEAD
 # Functions for primitive types
+
+## Compute the maximum of two integer values.
+@liftable
+def max(a: Int, b: Int): Int = if a > b then a else b
+
+## Compute the minimum of two integer values.
+@liftable
+def min(a: Int, b: Int): Int = if a < b then a else b
+
+## Converts any type into its typical string representation
 @liftable
 def toString[T](arg: T): String = __builtin__(toString)
 
+## Returns the value of the first argument raised to the power of the second argument.
 @liftable
 def pow(base: Float, exponent: Float): Float = __builtin__(pow)
 
+## Returns the logarithm to base `base` of `x`
 @liftable
 def log(x: Float, base: Float): Float = __builtin__(log)
 
+## Returns the trigonometric sine of an angle `x` in radians. Special cases:
+##
+## * If the argument is NaN or an infinity, then the result is NaN.
+## * If the argument is zero, then the result is a zero with the same sign as the argument.
 @liftable
 def sin(x: Float): Float = __builtin__(sin)
 
+## Returns the trigonometric cosine of an angle in radians. Special cases:
+##
+## * If the argument is NaN or an infinity, then the result is NaN.
 @liftable
 def cos(x: Float): Float = __builtin__(cos)
 
+## Returns the trigonometric tangent of an angle in radians. Special cases:
+##
+## * If the argument is NaN or an infinity, then the result is NaN.
+## * If the argument is zero, then the result is a zero with the same sign as the argument.
 @liftable
 def tan(x: Float): Float = __builtin__(tan)
 
+## Returns the arc tangent of a value; the returned angle is in the range _-π/2_ through _π/2_. Special cases:
+##
+## * If the argument is NaN, then the result is NaN.
+## * If the argument is zero, then the result is a zero with the same sign as the argument.
 @liftable
 def atan(x: Float): Float = __builtin__(atan)
 
+## Converts the given integer to a float.
 @liftable
 def intToFloat(x: Int): Float = __builtin__(intToFloat)
 
+## Converts the given float to an integer without
 @liftable
 def floatToInt(x: Float): Int = __builtin__(floatToInt)
 
@@ -352,45 +285,241 @@
 # Note that the core of the option functionality is defined here because options are fundamental
 # enough (lift etc. make use of options) that having the functions in Predef makes sense.
 # Further functionality (such as map etc.) will be defined in the Option module
+
+## Represents optional values. Instances of `Option` are either an instance of [`Some`](#some) or [`None`](#none)
 type Option[T] = __builtin__(Option)
+
+## Represents non-existent values of type `T`
 def None[T]: Option[T] = __builtin__(None)
 
+## Represents existing values of type `T`
 @liftable
 def Some[T](value: T): Option[T] = __builtin__(Some)
 
-## Return true if the given option is a `None` or false if it is a `Some`
+## Returns [`true`](#true) if the given option is a [`None`](#none) or [`false`](#false) if it is a [`Some`](#some)
 @liftable
 def isNone[T](opt: Option[T]): Bool = __builtin__(isNone)
 
-## Return true if the given option is a `Some` or false if it is a `None`
+## Returns [`true`](#true) if the given option is a [`Some`](#some) or [`false`](#false) if it is a [`None`](#none)
 @liftable
 def isSome[T](opt: Option[T]): Bool = !isNone(opt)
 
-## Get the value contained in a `Some`. If the given option is a `None`, a run-time error will occur
+## Get the value contained in a [`Some`](#some). If the given option is a [`None`](#none), a run-time error will occur
 @liftable
 def getSome[T](opt: Option[T]): T = __builtin__(getSome)
 
+## Get the value contained in a [`Some`](#some). If the given option is a [`None`](#none), the default value `value` will be returned
 @liftable
 def getSomeOrElse[T](opt: Option[T], value: T): T = if isSome(opt) then getSome(opt) else value
 
 # Built-in stream functions
+
+## Returns an empty stream without any event of type `T`
 def nil[T]: Events[T] = __builtin__(nil)
+
+## Returns a stream which contains all the events of the given `stream`. If `stream` has no event at
+## timestamp 0, then an additional event with value `value` is added at timestamp 0.
+##
+## **Usage example:**
+##
+## ~~~ruby
+## in a: Events[Int]
+## def d = default(a, 42)
+## out d
+## ~~~
+##
+## **Trace example:**
+##
+## ~~~trace
+## option timeDomain: [-0.1,6]
+## stream a: bubbles
+## stream d: bubbles
+## ---
+## 0: d = 42
+## 2: a = 17
+## 2: d = 17
+## 5: a = 23
+## 5: d = 23
+## ~~~
+##
+## **Alternative trace example:**
+##
+## ~~~trace
+## option timeDomain: [-0.1,6]
+## stream a: bubbles
+## stream d: bubbles
+## ---
+## 0: a = 12
+## 0: d = 12
+## 2: a = 17
+## 2: d = 17
+## 5: a = 23
+## 5: d = 23
+## ~~~
+##
 def default[T](stream: Events[T], value: T): Events[T] = __builtin__(default)
+
+## Similar to [`default`](#default), this operation returns a stream which contains
+## all the events of the given `valueStream`. If the first event on `defaultStream` happens
+## strictly before the first event on `valueStream` then this event is added. No events other
+## than the first event on `defaultStream` are considered.
+##
+## **Usage example:**
+##
+## ~~~ruby
+## in v: Events[Int]
+## in x: Events[Int]
+## def d = defaultFrom(v, x)
+## out d
+## ~~~
+##
+## **Trace example:**
+##
+## ~~~trace
+## stream v: bubbles
+## stream x: bubbles
+## stream d: bubbles
+## ---
+## 2: x = 5
+## 2: d = 5
+## 3: x = 3
+## 3: d = 2
+## 3: v = 2
+## 5: x = 7
+## 6: d = 4
+## 6: v = 4
+## ~~~
+##
+## **Alternative trace example:**
+##
+## ~~~trace
+## stream v: bubbles
+## stream x: bubbles
+## stream d: bubbles
+## ---
+## 1: d = 6
+## 1: v = 6
+## 2: x = 5
+## 3: x = 3
+## 3: d = 2
+## 3: v = 2
+## 5: x = 7
+## 6: d = 4
+## 6: v = 4
+## ~~~
 def defaultFrom[T](valueStream: Events[T], defaultStream: Events[T]): Events[T] = __builtin__(defaultFrom)
-def last[T, U](stream: Events[T], trigger: Events[U]): Events[T] = __builtin__(last)
-def time[T](stream: Events[T]): Events[Int] = __builtin__(time)
-def delay[T](delays: Events[Int], resets: Events[T]): Events[Unit] = __builtin__(delay)
-def lift2[T, U, V](stream1: Events[T], stream2: Events[U], f: (Option[T], Option[U]) => Option[V]): Events[V] = __builtin__(lift)
-def lift = lift2
-
-# More stream functions
-def const[T, U](value: T, stream: Events[U]): Events[T] = slift1(stream, (_: U) => value)
-
-def first[T, U](stream1: Events[T], stream2: Events[U]): Events[T] = slift(stream1, stream2, (x: T, _: U) => x)
-
+
+## Lifts a function `f` which is defined on values to a function on streams and applies it to the
+## given streams. The function `f` is called for every event on any of the streams. If there is a
+## simultaneous event on the other stream, then the values of both events are passed to `f`. Otherwise
+## the other argument is `None` if there is no simultaneous event on the other stream. `f` is never
+## called with all arguments being `None`.
+##
+## **Usage example:**
+##
+## ~~~ruby
+## in a: Events[Int]
+## in b: Events[Int]
+## def f(a: Option[Int], b: Option[Int]) =
+##   if isSome(a) && getSome(a) > 5 then a else b
+## def c = lift(a,b,f)
+## out c
+## ~~~
+##
+## **Trace example:**
+##
+## ~~~trace
+## stream a: bubbles
+## stream b: bubbles
+## stream c: bubbles
+## ---
+## 1: c = 7
+## 1: a = 7
+## 2: a = 5
+## 3: b = 6
+## 3: c = 6
+## 4: b = 2
+## 4: c = 2
+## 4: a = 3
+## 5: b = 4
+## 5: c = 9
+## 5: a = 9
+## ~~~
+def lift[T, U, V](stream1: Events[T], stream2: Events[U], f: (Option[T], Option[U]) => Option[V]): Events[V] = __builtin__(lift)
+
+## Lifts a unary function `f` which is defined on values to a function on a stream and applies it to the
+## given stream. The function `f` is called for every event on the streams. Because there is no
+## other stream, the argument of `f` will never be `None`. (`f` is never
+## called with all arguments being `None`.)
+##
+## **Usage example:**
+##
+## ~~~ruby
+## in a: Events[Int]
+## def f(a: Option[Int]) =
+##   if getSome(a) > 5 then a else None[Int]
+## def b = lift1(a,f)
+## out b
+## ~~~
+##
+## **Trace example:**
+##
+## ~~~trace
+## stream a: bubbles
+## stream b: bubbles
+## ---
+## 1: b = 7
+## 1: a = 7
+## 2: a = 5
+## 4: a = 3
+## 5: b = 9
+## 5: a = 9
+## ~~~
 def lift1[T, U](stream: Events[T], f: (Option[T]) => Option[U]): Events[U] =
   lift(stream, nil[Unit], (x: Option[T], dontCare: Option[Unit]) => f(x))
 
+## Lifts a function `f` which is defined on values to a function on streams and applies it to the
+## given streams. The function `f` is called for every event on any of the streams. If there is a
+## simultaneous event on the other stream, then the values of both events are passed to `f`. Otherwise
+## the other argument is `None` if there is no simultaneous event on the other stream. `f` is never
+## called with all arguments being `None`.
+##
+## **Usage example:**
+##
+## ~~~ruby
+## in a: Events[Int]
+## in b: Events[Int]
+## in c: Events[Int]
+## def f(a: Option[Int], b: Option[Int], c: Option[Int]) =
+##   if isSome(a) && getSome(a) > 5 then a
+##   else if isSome(b) then b else c
+## def d = lift3(a,b,c,f)
+## out d
+## ~~~
+##
+## **Trace example:**
+##
+## ~~~trace
+## stream a: bubbles
+## stream b: bubbles
+## stream c: bubbles
+## stream d: bubbles
+## ---
+## 1: d = 7
+## 1: a = 7
+## 2: a = 5
+## 3: b = 6
+## 3: d = 6
+## 4: b = 2
+## 4: d = 2
+## 4: a = 3
+## 5: c = 1
+## 5: d = 1
+## 6: b = 4
+## 6: c = 3
+## 6: d = 9
+## 6: a = 9
+## ~~~
 def lift3[T1, T2, T3, T4](stream1: Events[T1], stream2: Events[T2], stream3: Events[T3],
                           f: (Option[T1], Option[T2], Option[T3]) => Option[T4]): Events[T4] = {
   def stream2and3 = lift(stream2, stream3, (x: Option[T2], y: Option[T3]) => Some((x, y)))
@@ -403,6 +532,55 @@
     })
 }
 
+## Lifts a function `f` which is defined on values to a function on streams and applies it to the
+## given streams. The function `f` is called for every event on any of the streams. If there is a
+## simultaneous event on the other stream, then the values of both events are passed to `f`. Otherwise
+## the other argument is `None` if there is no simultaneous event on the other stream. `f` is never
+## called with all arguments being `None`.
+##
+## **Usage example:**
+##
+## ~~~ruby
+## in a: Events[Int]
+## in b: Events[Int]
+## in c: Events[Int]
+## in d: Events[Int]
+## def f(a: Option[Int], b: Option[Int], c: Option[Int], d: Option[Int]) =
+##   if isSome(a) && getSome(a) > 5 then a
+##   else if isSome(b) then b
+##   else if isSome(c) then c
+##   else d
+## def e = lift4(a,b,c,d,f)
+## out e
+## ~~~
+##
+## **Trace example:**
+##
+## ~~~trace
+## stream a: bubbles
+## stream b: bubbles
+## stream c: bubbles
+## stream d: bubbles
+## stream e: bubbles
+## ---
+## 1: a = 7
+## 1: e = 7
+## 2: a = 5
+## 3: b = 6
+## 3: e = 6
+## 4: b = 2
+## 4: a = 3
+## 4: e = 2
+## 5: e = 1
+## 5: c = 1
+## 6: d = 2
+## 6: e = 2
+## 7: b = 4
+## 7: a = 9
+## 7: d = 2
+## 7: e = 9
+## 7: c = 3
+## ~~~
 def lift4[T1, T2, T3, T4, T5](stream1: Events[T1], stream2: Events[T2], stream3: Events[T3], stream4: Events[T4],
                               f: (Option[T1], Option[T2], Option[T3], Option[T4]) => Option[T5]): Events[T5] = {
   def stream1and2 = lift(stream1, stream2, (x: Option[T1], y: Option[T2]) => Some((x, y)))
@@ -427,9 +605,271 @@
     })
 }
 
+## The last operator takes two streams and returns the previous
+## value of the first stream at the timestamps of the second.
+## Note that while TeSSLa is defined on event streams, last realizes some essential
+## aspects of the signal semantics: With this operator one can query the last known
+## value of an event stream at a specific time and hence interpret the events on this
+## stream as points where a piece-wise constant signal changes its value.
+##
+## **Usage example:**
+##
+## ~~~ruby
+## in values: Events[Int]
+## in trigger: Events[Unit]
+## def result = last(x,y)
+## out result
+## ~~~
+##
+## **Trace example:**
+##
+## ~~~trace
+## stream values: bubbles
+## stream trigger: unit events
+## stream result: bubbles
+## ---
+## 1: trigger = ()
+## 2: values = 5
+## 3: result = 5
+## 3: trigger = ()
+## 4: result = 5
+## 4: trigger = ()
+## 4: values = 3
+## 5: result = 3
+## 5: trigger = ()
+## ~~~
+##
+def last[T, U](stream: Events[T], trigger: Events[U]): Events[T] = __builtin__(last)
+
+## Return the previous event of `a`. Does not work in recursive equations.
+## Use [`last`](#last) with an explicit external trigger in recursive equations
+## instead.
+##
+## **Usage example:**
+##
+## ~~~ruby
+## in x: Events[Int]
+## def y = prev(x)
+## out y
+## ~~~
+##
+## **Trace example:**
+##
+## ~~~trace
+## option axis: true
+## stream x: bubbles
+## stream y: bubbles
+## ---
+## 1: x = 3
+## 3: y = 3
+## 3: x = 2
+## 7: y = 2
+## 7: x = 1
+## 8: y = 1
+## 8: x = 5
+## ~~~
+def prev[A](a: Events[A]): Events[A] = last(a,a)
+
+## The time operator returns the stream of the timestamps of another stream
+##
+## **Usage example:**
+##
+## ~~~ruby
+## in x: Events[Int]
+## def y = time(x)
+## out result
+## ~~~
+##
+## **Trace example:**
+##
+## ~~~trace
+## option axis: true
+## option timeDomain: [0,14]
+## stream x: bubbles
+## stream y: bubbles
+## ---
+## 2: x = 5
+## 2: y = 2
+## 4: x = 3
+## 4: y = 4
+## 10: x = 42
+## 10: y = 10
+## ~~~
+##
+def time[T](stream: Events[T]): Events[Int] = __builtin__(time)
+
+## The delay operator takes delays as its first argument. After a
+## delay has passed, a unit event is emitted. A delay can only be set if a reset event
+## is received via the second argument, or if an event is emitted on the output.
+##
+## **Usage example:**
+##
+## ~~~ruby
+## in values: Events[Int]
+## in resets: Events[Int]
+## def result = delay(values, resets)
+## out result
+## ~~~
+##
+## **Trace example:**
+##
+## ~~~trace
+## option axis: true
+## stream values: bubbles
+## stream resets: unit events
+## stream result: unit events
+## ---
+## 1: resets = ()
+## 1: values = 2
+## 3: result = ()
+## 4: resets = ()
+## 4: values = 3
+## 7: result = ()
+## 7: values = 2
+## 9: result = ()
+## 9: resets = ()
+## 9: values = 2
+## 11: result = ()
+## 11: values = 4
+## 13: resets = ()
+## ~~~
+##
+def delay[T](delays: Events[Int], resets: Events[T]): Events[Unit] = __builtin__(delay)
+
+# More stream functions
+
+## Maps the event's values of a `stream` to given constant `value`.
+##
+## **Usage example:**
+##
+## ~~~ruby
+## in x: Events[Int]
+## def y = const(42, x)
+## out y
+## ~~~
+##
+## **Trace example:**
+##
+## ~~~trace
+## stream x: bubbles
+## stream y: bubbles
+## ---
+## 1: y = 42
+## 1: x = 17
+## 6: y = 42
+## 6: x = 1
+## 8: y = 42
+## 8: x = 42
+## 12: y = 42
+## 12: x = 23
+## ~~~
+def const[T, U](value: T, stream: Events[U]): Events[T] = slift1(stream, (_: U) => value)
+
+## Returns a variant of `stream1` which has every original events of `stream1` and additional events with
+## the last value of `stream1` for every event of `stream2`. `first` is defined as the signal lift of the
+## function _f(a,b) = a_.
+##
+## Note, the difference between `first(stream1, stream2)` and `merge(stream1, last(stream1, stream2))`. Since `first` is
+## defined via signal lift, it does not produce events before both input streams have been defined.
+##
+## **Usage example:**
+##
+## ~~~ruby
+## in x: Events[Int]
+## in y: Events[Int]
+## def z = first(x, y)
+## out z
+## ~~~
+##
+## **Trace example:**
+##
+## ~~~trace
+## stream x: signal
+## stream y: signal
+## stream z: signal
+## ---
+## 1: x = 17
+## 2: y = 23
+## 2: z = 17
+## 3: z = 1
+## 3: x = 1
+## 4: y = 3
+## 4: z = 1
+## 6: y = 34
+## 6: z = 42
+## 6: x = 42
+## 8: y = 12
+## 8: z = 42
+## ~~~
+def first[T, U](stream1: Events[T], stream2: Events[U]): Events[T] = slift(stream1, stream2, (x: T, _: U) => x)
+
+## The unary signal lift is very similar to `lift1`. Since the lifted function is unary, there is no other
+## stream with which events are being synchronized. The only difference is that `slift1` takes a total
+## function which cannot remove events.
+##
+## **Usage example:**
+##
+## ~~~ruby
+## in a: Events[Int]
+## def b = slift1(a, (x: Int) => x + 1)
+## out b
+## ~~~
+##
+## **Trace example:**
+##
+## ~~~trace
+## stream a: signal
+## stream b: signal
+## ---
+## 1: b = 3
+## 1: a = 2
+## 3: b = 6
+## 3: a = 5
+## 7: b = 4
+## 7: a = 3
+## ~~~
 def slift1[T, U](stream: Events[T], f: (T) => U): Events[U] =
   lift1(stream, (x: Option[T]) => Some(f(getSome(x))))
 
+## Takes a function `f` on values and lifts it to a function on streams
+## using signal semantics. The function is then applied to the given streams.
+## `f` is evaluated for every event on any of the given streams. If a stream
+## contains no simultaneous event with the same timestamp then `f` is
+## called with the last known value of that stream. `f` is not called
+## before every stream had at least one event.
+##
+## Note, that in comparison to [`lift`](#lift) `f` takes no [`Option`](#option)
+## type. `slift` cannot filter events. The generated event pattern is independent
+## of the lifted function `f`.
+##
+## **Usage example:**
+##
+## ~~~ruby
+## in a: Events[Int]
+## in b: Events[Int]
+## def z = slift(a, b, (v1: Int, v2: Int) => (v1 + v2) / 2)
+## out z
+## ~~~
+##
+## **Trace example:**
+## 
+## ~~~trace
+## stream a: signal
+## stream b: signal
+## stream z: signal
+## ---
+## 2: a = 2
+## 3: a = 3
+## 5: b = 1
+## 5: z = 2
+## 7: b = 4
+## 7: a = 5
+## 7: z = 4
+## 10: b = 7
+## 10: z = 6
+## 12: a = 6
+## 12: z = 6
+## ~~~
 def slift2[T,U,V](a: Events[T], b: Events[U], f: (T,U) => V): Events[V] = {
   def aa = merge(a, last(a, b))
   def bb = merge(b, last(b, a))
@@ -441,6 +881,50 @@
 
 def slift = slift2
 
+## Takes a function `f` on values and lifts it to a function on streams
+## using signal semantics. The function is then applied to the given streams.
+## `f` is evaluated for every event on any of the given streams. If a stream
+## contains no simultaneous event with the same timestamp then `f` is
+## called with the last known value of that stream. `f` is not called
+## before every stream had at least one event.
+##
+## Note, that in comparison to [`lift3`](#lift3) `f` takes no [`Option`](#option)
+## type. `slift3` cannot filter events. The generated event pattern is independent
+## of the lifted function `f`.
+##
+## **Usage example:**
+##
+## ~~~ruby
+## in a: Events[Int]
+## in b: Events[Int]
+## in c: Events[Int]
+## def z = slift3(a, b, c, (v1: Int, v2: Int, v3: Int) => (v1 + v2 + v3) / 3)
+## out z
+## ~~~
+##
+## **Trace example:**
+## 
+## ~~~trace
+## stream a: signal
+## stream b: signal
+## stream c: signal
+## stream z: signal
+## ---
+## 2: a = 2
+## 3: a = 3
+## 5: b = 1
+## 6: c = 8
+## 6: z = 4
+## 7: b = 4
+## 7: a = 5
+## 7: z = 5
+## 10: b = 7
+## 10: z = 6
+## 12: b = 9
+## 12: c = 10
+## 12: a = 6
+## 12: z = 8
+## ~~~
 def slift3[T1, T2, T3, T4](a: Events[T1], b: Events[T2], c: Events[T3], f: (T1, T2, T3) => T4): Events[T4] = {
   def aa = merge(a, last(a, mergeUnit(b, c)))
   def bb = merge(b, last(b, mergeUnit(a, c)))
@@ -451,6 +935,55 @@
     else Some(f(getSome(x), getSome(y), getSome(z))))
 }
 
+## Takes a function `f` on values and lifts it to a function on streams
+## using signal semantics. The function is then applied to the given streams.
+## `f` is evaluated for every event on any of the given streams. If a stream
+## contains no simultaneous event with the same timestamp then `f` is
+## called with the last known value of that stream. `f` is not called
+## before every stream had at least one event.
+##
+## Note, that in comparison to [`lift4`](#lift4) `f` takes no [`Option`](#option)
+## type. `slift4` cannot filter events. The generated event pattern is independent
+## of the lifted function `f`.
+##
+## **Usage example:**
+##
+## ~~~ruby
+## in a: Events[Int]
+## in b: Events[Int]
+## in c: Events[Int]
+## in d: Events[Int]
+## def z = slift4(a, b, c, d,
+##   (v1: Int, v2: Int, v3: Int, v4: Int) => (v1 + v2 + v3 + v4) / 4)
+## out z
+## ~~~
+##
+## **Trace example:**
+## 
+## ~~~trace
+## stream a: signal
+## stream b: signal
+## stream c: signal
+## stream d: signal
+## stream z: signal
+## ---
+## 1: d = 12
+## 2: a = 2
+## 3: a = 3
+## 5: b = 1
+## 6: z = 6
+## 6: c = 8
+## 7: a = 5
+## 7: b = 4
+## 7: z = 7
+## 10: b = 7
+## 10: z = 8
+## 12: a = 6
+## 12: d = 11
+## 12: b = 9
+## 12: z = 9
+## 12: c = 10
+## ~~~
 def slift4[T1, T2, T3, T4, T5](s1: Events[T1], s2: Events[T2], s3: Events[T3], s4: Events[T4], f: (T1, T2, T3, T4) => T5): Events[T5] = {
   def ss1 = merge(s1, last(s1, mergeUnit3(s2, s3, s4)))
   def ss2 = merge(s2, last(s2, mergeUnit3(s1, s3, s4)))
@@ -489,67 +1022,375 @@
 def slift5_curried[T1, T2, T3, T4, T5, U](f: (T1, T2, T3, T4, T5) => U) =
   (s1: Events[T1], s2: Events[T2], s3: Events[T3], s4: Events[T4], s5: Events[T5]) => slift5(s1, s2, s3, s4, s5, f)
 
-## Return the previous event of `a`
-def prev[A](a: Events[A]) = last(a,a)
-
+## Merges the given event streams. Prioritizing the event streams
+## from the left to the right in case of simultaneous events.
+##
+## **Usage example:**
+##
+## ~~~ruby
+## in a: Events[Int]
+## in b: Events[Int]
+## def z = merge(a,b)
+## out z
+## ~~~
+##
+## **Trace example:**
+##
+## ~~~trace
+## stream a: bubbles
+## stream b: bubbles
+## stream z: bubbles
+## ---
+## 1: a = 3
+## 1: z = 3
+## 2: b = 4
+## 2: z = 4
+## 3: a = 2
+## 3: z = 2
+## 7: b = 6
+## 7: a = 1
+## 7: z = 1
+## 8: a = 5
+## 8: z = 5
+## ~~~
 def merge[T](stream1: Events[T], stream2: Events[T]): Events[T] =
   lift(stream1, stream2, (x: Option[T], y: Option[T]) => if isNone(x) then y else x)
 
+## Merges the given event streams. Prioritizing the event streams
+## from the left to the right in case of simultaneous events.
+##
+## See [`merge`](#merge) for a usage example.
+def merge3[T](a: Events[T], b: Events[T], c: Events[T]): Events[T] = merge(merge(a, b), c)
+
+## Merges the given event streams. Prioritizing the event streams
+## from the left to the right in case of simultaneous events.
+##
+## See [`merge`](#merge) for a usage example.
+def merge4[T](a: Events[T], b: Events[T], c: Events[T], d: Events[T]): Events[T] =
+  merge(merge(a, b), merge(c, d))
+
+## Merges the given event streams. Prioritizing the event streams
+## from the left to the right in case of simultaneous events.
+##
+## See [`merge`](#merge) for a usage example.
+def merge5[T](a: Events[T], b: Events[T], c: Events[T], d: Events[T], e: Events[T]): Events[T] =
+  merge(merge(merge(a, b), merge(c, d)), e)
+
+## Merges the given event streams. Prioritizing the event streams
+## from the left to the right in case of simultaneous events.
+##
+## See [`merge`](#merge) for a usage example.
+def merge6[T](a: Events[T], b: Events[T], c: Events[T], d: Events[T], e: Events[T], f: Events[T]): Events[T] =
+  merge(merge(merge(a, b), merge(c, d)), merge(e, f))
+
+## Merges the given event streams. Prioritizing the event streams
+## from the left to the right in case of simultaneous events.
+##
+## See [`merge`](#merge) for a usage example.
+def merge7[T](a: Events[T], b: Events[T], c: Events[T], d: Events[T], e: Events[T], f: Events[T], g: Events[T]): Events[T] =
+  merge(merge(merge(a, b), merge(c, d)), merge(merge(e, f), g))
+
+## Merges the given event streams. Prioritizing the event streams
+## from the left to the right in case of simultaneous events.
+##
+## See [`merge`](#merge) for a usage example.
+def merge8[T](a: Events[T], b: Events[T], c: Events[T], d: Events[T], e: Events[T], f: Events[T], g: Events[T], h: Events[T]): Events[T] =
+  merge(merge(merge(a, b), merge(c, d)), merge(merge(e, f), merge(g, h)))
+
+## Merges streams of different types, resulting in a stream that contains a unit
+## event whenever any of the input streams produces an event.
+##
+## **Usage example:**
+##
+## ~~~ruby
+## in x: Events[Int]
+## in y: Events[Bool]
+## def z = mergeUnit(x, y)
+## out z
+## ~~~
+##
+## **Trace example:**
+##
+## ~~~trace
+## stream x: bubbles
+## stream y: bubbles
+## stream z: unit events
+## ---
+## 1: x = 3
+## 1: z = ()
+## 2: y = false
+## 2: z = ()
+## 3: x = 2
+## 3: z = ()
+## 7: y = true
+## 7: x = 1
+## 7: z = ()
+## 8: x = 5
+## 8: z = ()
+## ~~~
+def mergeUnit[T, U](a: Events[T], b: Events[U]): Events[Unit] = merge(const((), a), const((), b))
+
+## Merges streams of different types, resulting in a stream that contains a unit
+## event whenever any of the input streams produces an event.
+##
+## See [`mergeUnit`](#mergeunit) for a usage example.
+def mergeUnit3[T, U, V](a: Events[T], b: Events[U], c: Events[V]): Events[Unit] = merge3(const((), a), const((), b), const((), c))
+
+## Merges streams of different types, resulting in a stream that contains a unit
+## event whenever any of the input streams produces an event.
+##
+## See [`mergeUnit`](#mergeunit) for a usage example.
+def mergeUnit4[T, U, V, W](a: Events[T], b: Events[U], c: Events[V], d: Events[W]): Events[Unit] = merge4(const((), a), const((), b), const((), c), const((), d))
+
 ## Filter the event stream `events` based on the last known value
 ## of the boolean signal `condition`.
-def filter[A](events: Events[A], condition: Events[Bool]) =
+##
+## **Usage example:**
+##
+## ~~~ruby
+## in x: Events[String]
+## in c: Events[Bool]
+## def y = filter(x, c)
+## out y
+## ~~~
+##
+## ~~~trace
+## stream x: events
+## stream c: signal
+## stream y: events
+## ---
+## 1: x = "Hello"
+## 2: c = true
+## 3: x = "World"
+## 3: y = "World"
+## 7: c = false
+## 7: x = "Hey"
+## 8: x = "You"
+## ~~~
+def filter[A](events: Events[A], condition: Events[Bool]): Events[A] =
   lift(events, merge(condition, last(condition, events)), (e: Option[A], c: Option[Bool]) =>
     if isSome(c) && getSome(c) then e else None[A])
 
-## Remove events with the same value
-def pure[T](x: Events[T]) =
+## Removes subsequent events with the same value
+##
+## **Usage example:**
+##
+## ~~~ruby
+## in x: Events[Int]
+## def y = pure(x)
+## out y
+## ~~~
+##
+## **Trace example:**
+##
+## ~~~trace
+## stream x: signal
+## stream y: signal
+## ---
+## 2: y = 3
+## 2: x = 3
+## 4: x = 3
+## 5: x = 3
+## 6: y = 1
+## 6: x = 1
+## 8: y = 2
+## 8: x = 2
+## 10: x = 2
+## 12: y = 4
+## 12: x = 4
+## ~~~
+def pure[T](x: Events[T]): Events[T] =
   filter(x, merge(last(x,x) != x, true))
 
 ## Signal which is only true with first event on `x`
-def isFirst[A](x: Events[A]) = merge3(const(false, last(x,x)), const(true, x), false)
+##
+## **Usage example:**
+## 
+## ~~~ruby
+## in x: Events[Int]
+## def f = isFirst(x)
+## out f
+## ~~~
+##
+## **Trace example:**
+##
+## ~~~trace
+## stream x: bubbles
+## stream f: signal
+## ---
+## 0: f = false
+## 2: f = true
+## 2: x = 3
+## 6: f = false
+## 6: x = 1
+## 8: f = false
+## 8: x = 2
+## 12: f = false
+## 12: x = 4
+## ~~~
+def isFirst[A](x: Events[A]): Events[Bool] = merge3(const(false, last(x,x)), const(true, x), false)
 
 ## Filters `x` such that only the first event on `x` remains
-def firstEvent[A](x: Events[A]) = filter(x, isFirst(x))
+##
+## **Usage example:**
+## 
+## ~~~ruby
+## in x: Events[Int]
+## def y = firstEvent(x)
+## out y
+## ~~~
+##
+## **Trace example:**
+##
+## ~~~trace
+## stream x: bubbles
+## stream y: bubbles
+## ---
+## 2: y = 3
+## 2: x = 3
+## 6: x = 1
+## 8: x = 2
+## 12: x = 4
+## ~~~
+def firstEvent[A](x: Events[A]): Events[A] = filter(x, isFirst(x))
 
 ## Signal, which becomes `true` with the first event on `x`
-def hadAnyEvent[T](x: Events[T]) = merge(const(true, x), false)
+##
+## **Usage example:**
+## 
+## ~~~ruby
+## in x: Events[Int]
+## def f = defined(x)
+## out f
+## ~~~
+##
+## **Trace example:**
+##
+## ~~~trace
+## stream x: bubbles
+## stream f: signal
+## ---
+## 0: f = false
+## 2: f = true
+## 2: x = 3
+## 6: f = true
+## 6: x = 1
+## 8: f = true
+## 8: x = 2
+## 12: f = true
+## 12: x = 4
+## ~~~
+def defined[T](x: Events[T]): Events[Bool] = default(const(true, x), false)
 
 ## Compute the runtime of a function on every `ret` event.
 ## The runtime is the time passed between the last `call`
 ## event and the `ret` event. The values of the events are
 ## ignored.
-def runtime[A,B](call: Events[A], ret: Events[B]) =
+##
+## **Usage example:**
+##
+## ~~~ruby
+## in call: Events[Unit]
+## in ret: Events[Unit]
+## def rt = runtime(call, ret)
+## out rt
+## ~~~
+##
+## **Trace example:**
+##
+## ~~~trace
+## option axis: true
+## option timeDomain: [5,75]
+## stream call: unit events
+## stream ret: unit events
+## stream rt: events
+## ---
+## 10: call = ()
+## 17: ret = ()
+## 17: rt = 7
+## 25: call = ()
+## 35: ret = ()
+## 35: rt = 10
+## 57: call = ()
+## 69: ret = ()
+## 69: rt = 12
+## ~~~
+def runtime[A,B](call: Events[A], ret: Events[B]): Events[Int] =
   on(ret, time(ret) - time(call))
-
-## Compute the maximum of two integer values.
-@liftable
-def max(a: Int, b: Int) = if a > b then a else b
-
-## Compute the minimum of two integer values.
-@liftable
-def min(a: Int, b: Int) = if a < b then a else b
 
 ## Compute the maximum value of all events on `x`.
 ## Provides for every input event and output event
 ## whose value is the maximum up to this point.
-def maximum(x: Events[Int]) = reduce(x, max)
+##
+## **Usage example:**
+##
+## ~~~ruby
+## in x: Events[Int]
+## def m = maximum(x)
+## out m
+## ~~~
+##
+## **Trace example:**
+##
+## ~~~trace
+## stream x: bubbles
+## stream m: signal
+## ---
+## 2: m = 4
+## 2: x = 4
+## 6: m = 4
+## 6: x = 2
+## 8: m = 5
+## 8: x = 5
+## 12: m = 5
+## 12: x = 3
+## ~~~
+def maximum(x: Events[Int]): Events[Int] = reduce(x, max)
 
 ## Compute the minimum value of all events on `x`.
 ## Provides for every input event and output event
 ## whose value is the minimum up to this point.
-def minimum(x: Events[Int]) = reduce(x, min)
+##
+## **Usage example:**
+##
+## ~~~ruby
+## in x: Events[Int]
+## def m = minimum(x)
+## out m
+## ~~~
+##
+## **Trace example:**
+##
+## ~~~trace
+## stream x: bubbles
+## stream m: signal
+## ---
+## 2: m = 4
+## 2: x = 4
+## 6: m = 2
+## 6: x = 2
+## 8: m = 2
+## 8: x = 5
+## 12: m = 2
+## 12: x = 3
+## ~~~
+def minimum(x: Events[Int]): Events[Int] = reduce(x, min)
 
 ## Count the number of events on `x`. Provides for
 ## every input event an output event whose value is
 ## the number of events seen so far.
-## See `resetCount` for a counting macro with an
+## See [`resetCount`](#resetcount) for a counting macro with an
 ## external reset.
+##
+## **Usage example:**
 ##
 ## ~~~ruby
 ## in x: Events[Unit]
 ## def y = count(x)
 ## out y
 ## ~~~
+##
+## **Trace example:**
 ##
 ## ~~~trace
 ## stream x: unit events
@@ -565,12 +1406,37 @@
 ## 9: y = 4
 ## 9: x = ()
 ## ~~~
-def count[T](x: Events[T]) = fold(x, 0, (x: Int, _: T) => x+1)
+def count[T](x: Events[T]): Events[Int] = fold(x, 0, (x: Int, _: T) => x+1)
 
 ## Sum up the values of all events on `x`. Provides
 ## for every input event an output event whose value
 ## is the sum of the values of all events seen so far.
-def sum(x: Events[Int]) = fold(x, 0, Operators.add)
+##
+## **Usage example:**
+##
+## ~~~ruby
+## in x: Events[Int]
+## def y = sum(x)
+## out y
+## ~~~
+##
+## **Trace example:**
+##
+## ~~~trace
+## stream x: bubbles
+## stream y: signal
+## ---
+## 0: y = 0
+## 2: y = 2
+## 2: x = 2
+## 6: y = 10
+## 6: x = 8
+## 7: y = 13
+## 7: x = 3
+## 9: y = 14
+## 9: x = 1
+## ~~~
+def sum(x: Events[Int]): Events[Int] = fold(x, 0, Operators.add)
 
 ## Fold a function on values over all events on `stream`. Starting with
 ## the initial value `init` the function `f` is called for every event
@@ -591,7 +1457,10 @@
 ## 4: y = f(f(0,2),6)
 ## 5: y = f(f(f(0,2),6),1)
 ## ~~~
-def fold[T,R](stream: Events[T], init: R, f: (R,T) => R) = result where {
+##
+## See [`count`](#count) for an example of `fold` in action.
+## `count` is defined as `fold(x, 0, inc)`.
+def fold[T,R](stream: Events[T], init: R, f: (R,T) => R): Events[R] = result where {
   def result: Events[R] =
     default(
       lift(last(result, stream), stream, (acc: Option[R], curr: Option[T]) =>
@@ -621,13 +1490,54 @@
 ## 4: y = f(2,6)
 ## 5: y = f(f(2,6),1)
 ## ~~~
-def reduce[T](stream: Events[T], f: (Events[T],Events[T]) => Events[T]) = result where {
+##
+## See [`minimum`](#minimum) for an example of reduce in action.
+## `minimum` is defined as `reduce(x, min)`.
+def reduce[T](stream: Events[T], f: (Events[T],Events[T]) => Events[T]): Events[T] = result where {
   def result: Events[T] = defaultFrom(f(last(result, stream), stream), stream)
 }
 
 ## Count the number of events on `events`. Reset the output to 0
 ## on every event on `reset`.
-def resetCount[A,B](events: Events[A], reset: Events[B]) = count where {
+##
+## **Usage example:**
+##
+## ~~~ruby
+## in events: Events[Unit]
+## in resets: Events[Unit]
+## def result = resetCount(events, resets)
+## out result
+## ~~~
+##
+## **Trace example:**
+##
+## ~~~trace
+## stream events: unit events
+## stream resets: unit events
+## stream result: signal
+## ---
+## 0: result = 0
+## 2: events = ()
+## 2: result = 1
+## 3: events = ()
+## 3: result = 2
+## 5: events = ()
+## 5: result = 3
+## 7: resets = ()
+## 7: events = ()
+## 7: result = 1
+## 9: events = ()
+## 9: result = 2
+## 10: events = ()
+## 10: result = 3
+## 12: resets = ()
+## 12: result = 0
+## 14: events = ()
+## 14: result = 1
+## 15: events = ()
+## 15: result = 2
+## ~~~
+def resetCount[A,B](events: Events[A], reset: Events[B]): Events[Int] = count where {
   def count: Events[Int] = default(
     # `reset` contains the latest event
     if default(time(reset) > time(events), false)
@@ -645,7 +1555,42 @@
 ## during `burstLength` time. After `burstLength` during `waitingPeriod`
 ## time no event allowed. After `waitingPeriod` we wait for the next event
 ## on `e`.
-def bursts[A](e: Events[A], burstLength: Int, waitingPeriod: Int, burstAmount: Int) := {
+##
+## ~~~ruby
+## in send: Events[Unit]
+## def property :=
+##   bursts(send, burstLength = 3s,
+##     waitingPeriod = 2s, burstAmount = 4)
+## out property
+## ~~~
+##
+## ~~~trace
+## option axis: true
+## option timeDomain: [0, 9000000000]
+## stream send: unit events
+## stream property: signal
+## ---
+## 0: property = true
+## 500191958: property = true
+## 500191958: send = ()
+## 1000275162: property = true
+## 1000275162: send = ()
+## 1500422455: property = true
+## 1500422455: send = ()
+## 2000525066: property = true
+## 2000525066: send = ()
+## 4500724637: property = false
+## 4500724637: send = ()
+## 5000822890: property = false
+## 5000822890: send = ()
+## 7501025420: property = true
+## 7501025420: send = ()
+## 8001141937: property = true
+## 8001141937: send = ()
+## 8501245567: property = true
+## 8501245567: send = ()
+## ~~~
+def bursts[A](e: Events[A], burstLength: Int, waitingPeriod: Int, burstAmount: Int): Events[Bool] := {
   def burstStarts: Events[A] :=
     defaultFrom(
       filter(e, time(e) - last(time(burstStarts), e) >= burstLength + waitingPeriod),
@@ -659,7 +1604,48 @@
 ## during `burstLength` time. After `burstLength` during `waitingPeriod`
 ## time no event allowed. After `waitingPeriod` we wait for the next event
 ## on `e`.
-def burstsSince[A,B](e: Events[A], burstLength: Int, waitingPeriod: Int, burstAmount: Int, since: Events[B]) = {
+##
+## **Usage example:**
+##
+## ~~~ruby
+## in reset: Events[Unit]
+## in e: Events[Unit]
+## def p := burstsSince(e, burstLength = 2s,
+##                         waitingPeriod = 1s,
+##                         burstAmount = 3,
+##                         since = reset)
+## out p
+## ~~~
+## 
+## ~~~trace
+## option axis: true
+## option timeDomain: [0, 17000]
+## stream e: unit events
+## stream reset: unit events
+## stream p: signal
+## ---
+## 0: p = true
+## 3000: e = ()
+## 3000: p = true
+## 3500: e = ()
+## 3500: p = true
+## 4000: e = ()
+## 4000: p = true
+## 4500: e = ()
+## 4500: p = false
+## 6000: reset = ()
+## 7000: e = ()
+## 7000: p = true
+## 8000: e = ()
+## 8000: p = true
+## 12000: e = ()
+## 12000: p = true
+## 14500: e = ()
+## 14500: p = false
+## 16000: e = ()
+## 16000: p = true
+## ~~~
+def burstsSince[A,B](e: Events[A], burstLength: Int, waitingPeriod: Int, burstAmount: Int, since: Events[B]): Events[Bool] = {
   def burstStarts: Events[A] =
     defaultFrom(
       filter(e, last(time(burstStarts), e) < on(e, time(since)) ||
@@ -670,26 +1656,180 @@
 }
 
 ## Check if no event happened on `on` after last event on `since`.
-def noEvent[A,B](on: Events[A], since: Events[B]) =
+##
+## **Usage example:**
+## 
+## ~~~ruby
+## in reset: Events[Unit]
+## in e: Events[Unit]
+## def p := noEvent(e, since = reset)
+## out p
+## ~~~
+## 
+## **Trace example:**
+##
+## ~~~trace
+## option timeDomain: [0,16]
+## stream e: unit events
+## stream reset: unit events
+## stream p: signal
+## ---
+## 0: p = true
+## 2: e = ()
+## 2: p = false
+## 4: e = ()
+## 4: p = false
+## 6: reset = ()
+## 6: p = true
+## 12: e = ()
+## 12: p = false
+## ~~~
+def noEvent[A,B](on: Events[A], since: Events[B]): Events[Bool] =
   resetCount(on, reset = since) == 0
 
 ## Produce an event with the given value every time that the condition is met
+## 
+## **Usage example:**
+## 
+## ~~~ruby
+## in condition: Events[Bool]
+## def result = constIf(42, condition)
+## out result
+## ~~~
+## 
+## **Trace example:**
+## 
+## ~~~trace
+## 2: condition = false
+## 4: result = 42
+## 4: condition = true
+## 5: result = 42
+## 5: condition = true
+## 8: condition = false
+## 9: condition = false
+## 10: condition = false
+## 12: result = 42
+## 12: condition = true
+## ~~~
 def constIf[T](value: T, condition: Events[Bool]): Events[T] =
   filter(const(value, condition), condition)
 
 ## Produces a unit event every time the condition is fulfilled
+## 
+## **Usage example:**
+## 
+## ~~~ruby
+## in condition: Events[Bool]
+## def result = unitIf(condition)
+## out result
+## ~~~
+## 
+## **Trace example:**
+## 
+## ~~~trace
+## 2: condition = false
+## 4: result = ()
+## 4: condition = true
+## 5: result = ()
+## 5: condition = true
+## 8: condition = false
+## 9: condition = false
+## 10: condition = false
+## 12: result = ()
+## 12: condition = true
+## ~~~
 def unitIf(cond: Events[Bool]): Events[Unit] = constIf((), cond)
 
-## Detect rising edge on `condition`.
-def rising(condition: Events[Bool]) =
+## Detect rising edge on `condition`
+## 
+## **Usage example:**
+## 
+## ~~~ruby
+## in condition: Events[Bool]
+## def result = rising(condition)
+## out result
+## ~~~
+## 
+## **Trace example:**
+## 
+## ~~~trace
+## stream condition: plot
+## stream result: unit events
+## ---
+## 2: condition = false
+## 4: result = ()
+## 4: condition = true
+## 5: condition = true
+## 8: condition = false
+## 9: condition = false
+## 10: condition = false
+## 12: result = ()
+## 12: condition = true
+## ~~~
+def rising(condition: Events[Bool]): Events[Unit] =
   unitIf(condition && !prev(condition))
 
 ## Detect falling edge on `condition`
-def falling(condition: Events[Bool]) =
+## 
+## **Usage example:**
+## 
+## ~~~ruby
+## in condition: Events[Bool]
+## def result = falling(condition)
+## out result
+## ~~~
+## 
+## **Trace example:**
+## 
+## ~~~trace
+## stream condition: plot
+## stream result: unit events
+## ---
+## 2: condition = false
+## 4: condition = true
+## 5: condition = true
+## 8: result = ()
+## 8: condition = false
+## 9: condition = false
+## 10: condition = false
+## 12: condition = true
+## ~~~
+def falling(condition: Events[Bool]): Events[Unit] =
   unitIf(!condition && prev(condition))
 
 ## Produce the current or last value on `stream` for every `trigger`
-def on[A,B](trigger: Events[A], stream: Events[B]) = {
+## 
+## **Usage example:**
+## 
+## ~~~ruby
+## in trigger: Events[Unit]
+## in stream: Events[Int]
+## def result = on(trigger, stream)
+## out result
+## ~~~
+## 
+## **Trace example:**
+## 
+## ~~~trace
+## stream stream: signal
+## stream trigger: unit events
+## stream result: signal
+## ---
+## 2: trigger = ()
+## 3: stream = 3
+## 5: trigger = ()
+## 5: result = 3
+## 7: stream = 2
+## 8: stream = 1
+## 10: trigger = ()
+## 10: result = 1
+## 12: stream = 4
+## 12: trigger = ()
+## 12: result = 4
+## 14: trigger = ()
+## 14: result = 4
+## ~~~
+def on[A,B](trigger: Events[A], stream: Events[B]): Events[B] = {
   def mergedStream = merge(stream, last(stream, trigger))
   lift(trigger, mergedStream, (trig: Option[A], str: Option[B]) =>
     if isNone(trig) then None[B] else str)
@@ -700,61 +1840,61 @@
 ## Compute the average value of all events on `x`. For every input
 ## event on `x` an output event is produced whose value is the average
 ## of all values seen so far.
-def average(x: Events[Int]) = {
+## 
+## **Usage example:**
+## 
+## ~~~ruby
+## in stream: Events[Int]
+## def result = average(stream)
+## out result
+## ~~~
+## 
+## **Trace example:**
+## 
+## ~~~trace
+## stream stream: bubbles
+## stream result: bubbles
+## ---
+## 3: result = 3
+## 3: stream = 3
+## 7: result = 2
+## 7: stream = 2
+## 8: result = 2
+## 8: stream = 1
+## 12: result = 2
+## 12: stream = 4
+## ~~~
+def average(x: Events[Int]): Events[Int] = {
   def c = count(x)
   filter(sum(x) / c, c != 0)
 }
 
-## Provides an event with value `true` for the first event on `a` and
-## if there is no event on `a` with timestamp 0 then adds a default
-## value of `false` to get a completely defined signal.
-def defined[A](a: Events[A]) = default(const(true, a), false)
-
-## Merges streams of different types, resulting in a stream that contains a unit
-## event whenever any of the input streams produces an event.
-def mergeUnit[T, U](a: Events[T], b: Events[U]) = merge(const((), a), const((), b))
-
-## Merges the given event streams. Prioritizing the event streams
-## from the left to the right in case of simultaneous events.
-def merge3[T](a: Events[T], b: Events[T], c: Events[T]) = merge(merge(a, b), c)
-
-## Merges streams of different types, resulting in a stream that contains a unit
-## event whenever any of the input streams produces an event.
-def mergeUnit3[T, U, V](a: Events[T], b: Events[U], c: Events[V]) = merge3(const((), a), const((), b), const((), c))
-
-## Merges streams of different types, resulting in a stream that contains a unit
-## event whenever any of the input streams produces an event.
-def mergeUnit4[T, U, V, W](a: Events[T], b: Events[U], c: Events[V], d: Events[W]) =
-  merge4(const((), a), const((), b), const((), c), const((), d))
-
-## Merges the given event streams. Prioritizing the event streams
-## from the left to the right in case of simultaneous events.
-def merge4[T](a: Events[T], b: Events[T], c: Events[T], d: Events[T]) =
-  merge(merge(a, b), merge(c, d))
-
-## Merges the given event streams. Prioritizing the event streams
-## from the left to the right in case of simultaneous events.
-def merge5[T](a: Events[T], b: Events[T], c: Events[T], d: Events[T], e: Events[T]) =
-  merge(merge(merge(a, b), merge(c, d)), e)
-
-## Merges the given event streams. Prioritizing the event streams
-## from the left to the right in case of simultaneous events.
-def merge6[T](a: Events[T], b: Events[T], c: Events[T], d: Events[T], e: Events[T], f: Events[T]) =
-  merge(merge(merge(a, b), merge(c, d)), merge(e, f))
-
-## Merges the given event streams. Prioritizing the event streams
-## from the left to the right in case of simultaneous events.
-def merge7[A](a: Events[A], b: Events[A], c: Events[A], d: Events[A], e: Events[A], f: Events[A], g: Events[A]) =
-  merge(merge(merge(a, b), merge(c, d)), merge(merge(e, f), g))
-
-## Merges the given event streams. Prioritizing the event streams
-## from the left to the right in case of simultaneous events.
-def merge8[A](a: Events[A], b: Events[A], c: Events[A], d: Events[A], e: Events[A], f: Events[A], g: Events[A], h: Events[A]) =
-  merge(merge(merge(a, b), merge(c, d)), merge(merge(e, f), merge(g, h)))
-
 ## Produce an event stream with a unit event every `delay` time units.
 ## Starting with an event at timestamp 0.
-def period(freq: Int) = {
+## 
+## **Usage example:**
+## 
+## ~~~ruby
+## in progress: Events[Unit]
+## def output = period(3)
+## out output
+## ~~~
+## 
+## ~~~trace
+## option axis: true
+## stream progress: unit events
+## stream output: unit events
+## ---
+## 0: output = ()
+## 3: output = ()
+## 6: output = ()
+## 9: output = ()
+## 12: output = ()
+## 15: output = ()
+## 18: output = ()
+## 20: progress = ()
+## ~~~
+def period(freq: Int): Events[Unit] = {
   def s: Events[Int] = const(freq, default(delay(s, ()), ()))
   const((), s)
 }
@@ -762,6 +1902,41 @@
 ## Filter out events to ensure a maximal event rate. Forwards the first event on `e` and
 ## afterwards every event which is at least `rate` time units later then the last
 ## forwarded event.
+## 
+## **Usage example:**
+## 
+## ~~~ruby
+## in x: Events[Int]
+## def y = sample(x, 5)
+## out y
+## ~~~
+## 
+## **Trace example:**
+## 
+## ~~~trace
+## option axis: true
+## stream x: events
+## stream y: events
+## ---
+## 2: y = 5
+## 2: x = 5
+## 4: x = 3
+## 5: x = 4
+## 7: y = 2
+## 7: x = 2
+## 9: x = 1
+## 10: x = 8
+## 13: y = 3
+## 13: x = 3
+## 15: x = 9
+## 16: x = 7
+## 18: y = 6
+## 18: x = 6
+## 20: x = 2
+## 23: y = 4
+## 23: x = 4
+## 25: x = 9
+## ~~~
 def sample[A](e: Events[A], rate: Int): Events[A] = result where {
  def result: Events[A] =
    merge(filter(e, time(e) - last(time(result), e) >= rate), firstEvent(e))
@@ -771,1675 +1946,4 @@
 # so one can write, say, `List[Int]` instead of `List.List[Int]`.
 type List[T] = __builtin__(List)
 type Set[T] = __builtin__(Set)
-type Map[K, V] = __builtin__(Map)
-=======
-  # Functions for primitive types
-
-  ## Converts any type into its typical string representation
-  @liftable
-  def toString[T](arg: T): String = __builtin__(toString)
-
-  ## Returns the value of the first argument raised to the power of the second argument.
-  @liftable
-  def pow(base: Float, exponent: Float): Float = __builtin__(pow)
-
-  ## Returns the logarithm to base `base` of `x`
-  @liftable
-  def log(x: Float, base: Float): Float = __builtin__(log)
-
-  ## Returns the trigonometric sine of an angle `x` in radians. Special cases:
-  ##
-  ## * If the argument is NaN or an infinity, then the result is NaN.
-  ## * If the argument is zero, then the result is a zero with the same sign as the argument.
-  @liftable
-  def sin(x: Float): Float = __builtin__(sin)
-
-  ## Returns the trigonometric cosine of an angle in radians. Special cases:
-  ##
-  ## * If the argument is NaN or an infinity, then the result is NaN.
-  @liftable
-  def cos(x: Float): Float = __builtin__(cos)
-
-  ## Returns the trigonometric tangent of an angle in radians. Special cases:
-  ##
-  ## * If the argument is NaN or an infinity, then the result is NaN.
-  ## * If the argument is zero, then the result is a zero with the same sign as the argument.
-  @liftable
-  def tan(x: Float): Float = __builtin__(tan)
-
-  ## Returns the arc tangent of a value; the returned angle is in the range _-π/2_ through _π/2_. Special cases:
-  ##
-  ## * If the argument is NaN, then the result is NaN.
-  ## * If the argument is zero, then the result is a zero with the same sign as the argument.
-  @liftable
-  def atan(x: Float): Float = __builtin__(atan)
-
-  ## Converts the given integer to a float.
-  @liftable
-  def intToFloat(x: Int): Float = __builtin__(intToFloat)
-
-  ## Converts the given float to an integer without
-  @liftable
-  def floatToInt(x: Float): Int = __builtin__(floatToInt)
-
-  # Predef option functionality
-  # Note that the core of the option functionality is defined here because options are fundamental
-  # enough (lift etc. make use of options) that having the functions in Predef makes sense.
-  # Further functionality (such as map etc.) will be defined in the Option module
-
-  ## Represents optional values. Instances of `Option` are either an instance of [`Some`](#some) or [`None`](#none)
-  type Option[T] = __builtin__(Option)
-
-  ## Represents non-existent values of type `T`
-  def None[T]: Option[T] = __builtin__(None)
-
-  ## Represents existing values of type `T`
-  @liftable
-  def Some[T](value: T): Option[T] = __builtin__(Some)
-
-  ## Returns [`true`](#true) if the given option is a [`None`](#none) or [`false`](#false) if it is a [`Some`](#some)
-  @liftable
-  def isNone[T](opt: Option[T]): Bool = __builtin__(isNone)
-
-  ## Returns [`true`](#true) if the given option is a [`Some`](#some) or [`false`](#false) if it is a [`None`](#none)
-  @liftable
-  def isSome[T](opt: Option[T]): Bool = !isNone(opt)
-
-  ## Get the value contained in a [`Some`](#some). If the given option is a [`None`](#none), a run-time error will occur
-  @liftable
-  def getSome[T](opt: Option[T]): T = __builtin__(getSome)
-
-  ## Get the value contained in a [`Some`](#some). If the given option is a [`None`](#none), the default value `value` will be returned
-  @liftable
-  def getSomeOrElse[T](opt: Option[T], value: T): T = if isSome(opt) then getSome(opt) else value
-
-  # Built-in stream functions
-
-  ## Returns an empty stream without any event of type `T`
-  def nil[T]: Events[T] = __builtin__(nil)
-
-  ## Returns a stream which contains all the events of the given `stream`. If `stream` has no event at
-  ## timestamp 0, then an additional event with value `value` is added at timestamp 0.
-  ##
-  ## **Usage example:**
-  ##
-  ## ~~~ruby
-  ## in a: Events[Int]
-  ## def d = default(a, 42)
-  ## out d
-  ## ~~~
-  ##
-  ## **Trace example:**
-  ##
-  ## ~~~trace
-  ## option timeDomain: [-0.1,6]
-  ## stream a: bubbles
-  ## stream d: bubbles
-  ## ---
-  ## 0: d = 42
-  ## 2: a = 17
-  ## 2: d = 17
-  ## 5: a = 23
-  ## 5: d = 23
-  ## ~~~
-  ##
-  ## **Alternative trace example:**
-  ##
-  ## ~~~trace
-  ## option timeDomain: [-0.1,6]
-  ## stream a: bubbles
-  ## stream d: bubbles
-  ## ---
-  ## 0: a = 12
-  ## 0: d = 12
-  ## 2: a = 17
-  ## 2: d = 17
-  ## 5: a = 23
-  ## 5: d = 23
-  ## ~~~
-  ##
-  def default[T](stream: Events[T], value: T): Events[T] = __builtin__(default)
-
-  ## Similar to [`default`](#default), this operation returns a stream which contains
-  ## all the events of the given `valueStream`. If the first event on `defaultStream` happens
-  ## strictly before the first event on `valueStream` then this event is added. No events other
-  ## than the first event on `defaultStream` are considered.
-  ##
-  ## **Usage example:**
-  ##
-  ## ~~~ruby
-  ## in v: Events[Int]
-  ## in x: Events[Int]
-  ## def d = defaultFrom(v, x)
-  ## out d
-  ## ~~~
-  ##
-  ## **Trace example:**
-  ##
-  ## ~~~trace
-  ## stream v: bubbles
-  ## stream x: bubbles
-  ## stream d: bubbles
-  ## ---
-  ## 2: x = 5
-  ## 2: d = 5
-  ## 3: x = 3
-  ## 3: d = 2
-  ## 3: v = 2
-  ## 5: x = 7
-  ## 6: d = 4
-  ## 6: v = 4
-  ## ~~~
-  ##
-  ## **Alternative trace example:**
-  ##
-  ## ~~~trace
-  ## stream v: bubbles
-  ## stream x: bubbles
-  ## stream d: bubbles
-  ## ---
-  ## 1: d = 6
-  ## 1: v = 6
-  ## 2: x = 5
-  ## 3: x = 3
-  ## 3: d = 2
-  ## 3: v = 2
-  ## 5: x = 7
-  ## 6: d = 4
-  ## 6: v = 4
-  ## ~~~
-  def defaultFrom[T](valueStream: Events[T], defaultStream: Events[T]): Events[T] = __builtin__(defaultFrom)
-
-  ## Lifts a function `f` which is defined on values to a function on streams and applies it to the
-  ## given streams. The function `f` is called for every event on any of the streams. If there is a
-  ## simultaneous event on the other stream, then the values of both events are passed to `f`. Otherwise
-  ## the other argument is `None` if there is no simultaneous event on the other stream. `f` is never
-  ## called with all arguments being `None`.
-  ##
-  ## **Usage example:**
-  ##
-  ## ~~~ruby
-  ## in a: Events[Int]
-  ## in b: Events[Int]
-  ## def f(a: Option[Int], b: Option[Int]) =
-  ##   if isSome(a) && getSome(a) > 5 then a else b
-  ## def c = lift(a,b,f)
-  ## out c
-  ## ~~~
-  ##
-  ## **Trace example:**
-  ##
-  ## ~~~trace
-  ## stream a: bubbles
-  ## stream b: bubbles
-  ## stream c: bubbles
-  ## ---
-  ## 1: c = 7
-  ## 1: a = 7
-  ## 2: a = 5
-  ## 3: b = 6
-  ## 3: c = 6
-  ## 4: b = 2
-  ## 4: c = 2
-  ## 4: a = 3
-  ## 5: b = 4
-  ## 5: c = 9
-  ## 5: a = 9
-  ## ~~~
-  def lift[T, U, V](stream1: Events[T], stream2: Events[U], f: (Option[T], Option[U]) => Option[V]): Events[V] = __builtin__(lift)
-
-  ## Lifts a unary function `f` which is defined on values to a function on a stream and applies it to the
-  ## given stream. The function `f` is called for every event on the streams. Because there is no
-  ## other stream, the argument of `f` will never be `None`. (`f` is never
-  ## called with all arguments being `None`.)
-  ##
-  ## **Usage example:**
-  ##
-  ## ~~~ruby
-  ## in a: Events[Int]
-  ## def f(a: Option[Int]) =
-  ##   if getSome(a) > 5 then a else None[Int]
-  ## def b = lift1(a,f)
-  ## out b
-  ## ~~~
-  ##
-  ## **Trace example:**
-  ##
-  ## ~~~trace
-  ## stream a: bubbles
-  ## stream b: bubbles
-  ## ---
-  ## 1: b = 7
-  ## 1: a = 7
-  ## 2: a = 5
-  ## 4: a = 3
-  ## 5: b = 9
-  ## 5: a = 9
-  ## ~~~
-  def lift1[T, U](stream: Events[T], f: (Option[T]) => Option[U]): Events[U] =
-    lift(stream, nil[Unit], (x: Option[T], dontCare: Option[Unit]) => f(x))
-
-  ## Lifts a function `f` which is defined on values to a function on streams and applies it to the
-  ## given streams. The function `f` is called for every event on any of the streams. If there is a
-  ## simultaneous event on the other stream, then the values of both events are passed to `f`. Otherwise
-  ## the other argument is `None` if there is no simultaneous event on the other stream. `f` is never
-  ## called with all arguments being `None`.
-  ##
-  ## **Usage example:**
-  ##
-  ## ~~~ruby
-  ## in a: Events[Int]
-  ## in b: Events[Int]
-  ## in c: Events[Int]
-  ## def f(a: Option[Int], b: Option[Int], c: Option[Int]) =
-  ##   if isSome(a) && getSome(a) > 5 then a
-  ##   else if isSome(b) then b else c
-  ## def d = lift3(a,b,c,f)
-  ## out d
-  ## ~~~
-  ##
-  ## **Trace example:**
-  ##
-  ## ~~~trace
-  ## stream a: bubbles
-  ## stream b: bubbles
-  ## stream c: bubbles
-  ## stream d: bubbles
-  ## ---
-  ## 1: d = 7
-  ## 1: a = 7
-  ## 2: a = 5
-  ## 3: b = 6
-  ## 3: d = 6
-  ## 4: b = 2
-  ## 4: d = 2
-  ## 4: a = 3
-  ## 5: c = 1
-  ## 5: d = 1
-  ## 6: b = 4
-  ## 6: c = 3
-  ## 6: d = 9
-  ## 6: a = 9
-  ## ~~~
-  def lift3[T1, T2, T3, T4](stream1: Events[T1], stream2: Events[T2], stream3: Events[T3],
-                            f: (Option[T1], Option[T2], Option[T3]) => Option[T4]): Events[T4] = {
-    def stream2and3 = lift(stream2, stream3, (x: Option[T2], y: Option[T3]) => Some((x, y)))
-    lift(stream1, stream2and3, (v1: Option[T1], v2and3opt: Option[(Option[T2], Option[T3])]) =>
-      if isNone(v2and3opt)
-      then f(v1, None[T2], None[T3])
-      else {
-        def v2and3 = getSome(v2and3opt)
-        f(v1, v2and3._1, v2and3._2)
-      })
-  }
-
-  ## Lifts a function `f` which is defined on values to a function on streams and applies it to the
-  ## given streams. The function `f` is called for every event on any of the streams. If there is a
-  ## simultaneous event on the other stream, then the values of both events are passed to `f`. Otherwise
-  ## the other argument is `None` if there is no simultaneous event on the other stream. `f` is never
-  ## called with all arguments being `None`.
-  ##
-  ## **Usage example:**
-  ##
-  ## ~~~ruby
-  ## in a: Events[Int]
-  ## in b: Events[Int]
-  ## in c: Events[Int]
-  ## in d: Events[Int]
-  ## def f(a: Option[Int], b: Option[Int], c: Option[Int], d: Option[Int]) =
-  ##   if isSome(a) && getSome(a) > 5 then a
-  ##   else if isSome(b) then b
-  ##   else if isSome(c) then c
-  ##   else d
-  ## def e = lift4(a,b,c,d,f)
-  ## out e
-  ## ~~~
-  ##
-  ## **Trace example:**
-  ##
-  ## ~~~trace
-  ## stream a: bubbles
-  ## stream b: bubbles
-  ## stream c: bubbles
-  ## stream d: bubbles
-  ## stream e: bubbles
-  ## ---
-  ## 1: a = 7
-  ## 1: e = 7
-  ## 2: a = 5
-  ## 3: b = 6
-  ## 3: e = 6
-  ## 4: b = 2
-  ## 4: a = 3
-  ## 4: e = 2
-  ## 5: e = 1
-  ## 5: c = 1
-  ## 6: d = 2
-  ## 6: e = 2
-  ## 7: b = 4
-  ## 7: a = 9
-  ## 7: d = 2
-  ## 7: e = 9
-  ## 7: c = 3
-  ## ~~~
-  def lift4[T1, T2, T3, T4, T5](stream1: Events[T1], stream2: Events[T2], stream3: Events[T3], stream4: Events[T4],
-                                f: (Option[T1], Option[T2], Option[T3], Option[T4]) => Option[T5]): Events[T5] = {
-    def stream1and2 = lift(stream1, stream2, (x: Option[T1], y: Option[T2]) => Some((x, y)))
-    lift3(stream1and2, stream3, stream4, (v1and2opt: Option[(Option[T1], Option[T2])], v3: Option[T3], v4: Option[T4]) =>
-      if isNone(v1and2opt)
-      then f(None[T1], None[T2], v3, v4)
-      else {
-        def v1and2 = getSome(v1and2opt)
-        f(v1and2._1, v1and2._2, v3, v4)
-      })
-  }
-
-  ## The last operator takes two streams and returns the previous
-  ## value of the first stream at the timestamps of the second.
-  ## Note that while TeSSLa is defined on event streams, last realizes some essential
-  ## aspects of the signal semantics: With this operator one can query the last known
-  ## value of an event stream at a specific time and hence interpret the events on this
-  ## stream as points where a piece-wise constant signal changes its value.
-  ##
-  ## **Usage example:**
-  ##
-  ## ~~~ruby
-  ## in values: Events[Int]
-  ## in trigger: Events[Unit]
-  ## def result = last(x,y)
-  ## out result
-  ## ~~~
-  ##
-  ## **Trace example:**
-  ##
-  ## ~~~trace
-  ## stream values: bubbles
-  ## stream trigger: unit events
-  ## stream result: bubbles
-  ## ---
-  ## 1: trigger = ()
-  ## 2: values = 5
-  ## 3: result = 5
-  ## 3: trigger = ()
-  ## 4: result = 5
-  ## 4: trigger = ()
-  ## 4: values = 3
-  ## 5: result = 3
-  ## 5: trigger = ()
-  ## ~~~
-  ##
-  def last[T, U](stream: Events[T], trigger: Events[U]): Events[T] = __builtin__(last)
-
-  ## Return the previous event of `a`. Does not work in recursive equations.
-  ## Use [`last`](#last) with an explicit external trigger in recursive equations
-  ## instead.
-  ##
-  ## **Usage example:**
-  ##
-  ## ~~~ruby
-  ## in x: Events[Int]
-  ## def y = prev(x)
-  ## out y
-  ## ~~~
-  ##
-  ## **Trace example:**
-  ##
-  ## ~~~trace
-  ## option axis: true
-  ## stream x: bubbles
-  ## stream y: bubbles
-  ## ---
-  ## 1: x = 3
-  ## 3: y = 3
-  ## 3: x = 2
-  ## 7: y = 2
-  ## 7: x = 1
-  ## 8: y = 1
-  ## 8: x = 5
-  ## ~~~
-  def prev[A](a: Events[A]): Events[A] = last(a,a)
-
-  ## The time operator returns the stream of the timestamps of another stream
-  ##
-  ## **Usage example:**
-  ##
-  ## ~~~ruby
-  ## in x: Events[Int]
-  ## def y = time(x)
-  ## out result
-  ## ~~~
-  ##
-  ## **Trace example:**
-  ##
-  ## ~~~trace
-  ## option axis: true
-  ## option timeDomain: [0,14]
-  ## stream x: bubbles
-  ## stream y: bubbles
-  ## ---
-  ## 2: x = 5
-  ## 2: y = 2
-  ## 4: x = 3
-  ## 4: y = 4
-  ## 10: x = 42
-  ## 10: y = 10
-  ## ~~~
-  ##
-  def time[T](stream: Events[T]): Events[Int] = __builtin__(time)
-
-  ## The delay operator takes delays as its first argument. After a
-  ## delay has passed, a unit event is emitted. A delay can only be set if a reset event
-  ## is received via the second argument, or if an event is emitted on the output.
-  ##
-  ## **Usage example:**
-  ##
-  ## ~~~ruby
-  ## in values: Events[Int]
-  ## in resets: Events[Int]
-  ## def result = delay(values, resets)
-  ## out result
-  ## ~~~
-  ##
-  ## **Trace example:**
-  ##
-  ## ~~~trace
-  ## option axis: true
-  ## stream values: bubbles
-  ## stream resets: unit events
-  ## stream result: unit events
-  ## ---
-  ## 1: resets = ()
-  ## 1: values = 2
-  ## 3: result = ()
-  ## 4: resets = ()
-  ## 4: values = 3
-  ## 7: result = ()
-  ## 7: values = 2
-  ## 9: result = ()
-  ## 9: resets = ()
-  ## 9: values = 2
-  ## 11: result = ()
-  ## 11: values = 4
-  ## 13: resets = ()
-  ## ~~~
-  ##
-  def delay[T](delays: Events[Int], resets: Events[T]): Events[Unit] = __builtin__(delay)
-
-  # More stream functions
-
-  ## Maps the event's values of a `stream` to given constant `value`.
-  ##
-  ## **Usage example:**
-  ##
-  ## ~~~ruby
-  ## in x: Events[Int]
-  ## def y = const(42, x)
-  ## out y
-  ## ~~~
-  ##
-  ## **Trace example:**
-  ##
-  ## ~~~trace
-  ## stream x: bubbles
-  ## stream y: bubbles
-  ## ---
-  ## 1: y = 42
-  ## 1: x = 17
-  ## 6: y = 42
-  ## 6: x = 1
-  ## 8: y = 42
-  ## 8: x = 42
-  ## 12: y = 42
-  ## 12: x = 23
-  ## ~~~
-  def const[T, U](value: T, stream: Events[U]): Events[T] = slift1(stream, (_: U) => value)
-
-  ## Returns a variant of `stream1` which has every original events of `stream1` and additional events with
-  ## the last value of `stream1` for every event of `stream2`. `first` is defined as the signal lift of the
-  ## function _f(a,b) = a_.
-  ##
-  ## Note, the difference between `first(stream1, stream2)` and `merge(stream1, last(stream1, stream2))`. Since `first` is
-  ## defined via signal lift, it does not produce events before both input streams have been defined.
-  ##
-  ## **Usage example:**
-  ##
-  ## ~~~ruby
-  ## in x: Events[Int]
-  ## in y: Events[Int]
-  ## def z = first(x, y)
-  ## out z
-  ## ~~~
-  ##
-  ## **Trace example:**
-  ##
-  ## ~~~trace
-  ## stream x: signal
-  ## stream y: signal
-  ## stream z: signal
-  ## ---
-  ## 1: x = 17
-  ## 2: y = 23
-  ## 2: z = 17
-  ## 3: z = 1
-  ## 3: x = 1
-  ## 4: y = 3
-  ## 4: z = 1
-  ## 6: y = 34
-  ## 6: z = 42
-  ## 6: x = 42
-  ## 8: y = 12
-  ## 8: z = 42
-  ## ~~~
-  def first[T, U](stream1: Events[T], stream2: Events[U]): Events[T] = slift(stream1, stream2, (x: T, _: U) => x)
-
-  ## The unary signal lift is very similar to `lift1`. Since the lifted function is unary, there is no other
-  ## stream with which events are being synchronized. The only difference is that `slift1` takes a total
-  ## function which cannot remove events.
-  ##
-  ## **Usage example:**
-  ##
-  ## ~~~ruby
-  ## in a: Events[Int]
-  ## def b = slift1(a, (x: Int) => x + 1)
-  ## out b
-  ## ~~~
-  ##
-  ## **Trace example:**
-  ##
-  ## ~~~trace
-  ## stream a: signal
-  ## stream b: signal
-  ## ---
-  ## 1: b = 3
-  ## 1: a = 2
-  ## 3: b = 6
-  ## 3: a = 5
-  ## 7: b = 4
-  ## 7: a = 3
-  ## ~~~
-  def slift1[T, U](stream: Events[T], f: (T) => U): Events[U] =
-    lift1(stream, (x: Option[T]) => Some(f(getSome(x))))
-
-  ## Takes a function `f` on values and lifts it to a function on streams
-  ## using signal semantics. The function is then applied to the given streams.
-  ## `f` is evaluated for every event on any of the given streams. If a stream
-  ## contains no simultaneous event with the same timestamp then `f` is
-  ## called with the last known value of that stream. `f` is not called
-  ## before every stream had at least one event.
-  ##
-  ## Note, that in comparison to [`lift`](#lift) `f` takes no [`Option`](#option)
-  ## type. `slift` cannot filter events. The generated event pattern is independent
-  ## of the lifted function `f`.
-  ##
-  ## **Usage example:**
-  ##
-  ## ~~~ruby
-  ## in a: Events[Int]
-  ## in b: Events[Int]
-  ## def z = slift(a, b, (v1: Int, v2: Int) => (v1 + v2) / 2)
-  ## out z
-  ## ~~~
-  ##
-  ## **Trace example:**
-  ## 
-  ## ~~~trace
-  ## stream a: signal
-  ## stream b: signal
-  ## stream z: signal
-  ## ---
-  ## 2: a = 2
-  ## 3: a = 3
-  ## 5: b = 1
-  ## 5: z = 2
-  ## 7: b = 4
-  ## 7: a = 5
-  ## 7: z = 4
-  ## 10: b = 7
-  ## 10: z = 6
-  ## 12: a = 6
-  ## 12: z = 6
-  ## ~~~
-  def slift[T,U,V](a: Events[T], b: Events[U], f: (T,U) => V): Events[V] = {
-    def aa = merge(a, last(a, b))
-    def bb = merge(b, last(b, a))
-    lift(aa, bb, (x: Option[T], y: Option[U]) =>
-      if isNone(x) || isNone(y)
-      then None[V]
-      else Some(f(getSome(x), getSome(y))))
-  }
-
-  ## Takes a function `f` on values and lifts it to a function on streams
-  ## using signal semantics. The function is then applied to the given streams.
-  ## `f` is evaluated for every event on any of the given streams. If a stream
-  ## contains no simultaneous event with the same timestamp then `f` is
-  ## called with the last known value of that stream. `f` is not called
-  ## before every stream had at least one event.
-  ##
-  ## Note, that in comparison to [`lift3`](#lift3) `f` takes no [`Option`](#option)
-  ## type. `slift3` cannot filter events. The generated event pattern is independent
-  ## of the lifted function `f`.
-  ##
-  ## **Usage example:**
-  ##
-  ## ~~~ruby
-  ## in a: Events[Int]
-  ## in b: Events[Int]
-  ## in c: Events[Int]
-  ## def z = slift3(a, b, c, (v1: Int, v2: Int, v3: Int) => (v1 + v2 + v3) / 3)
-  ## out z
-  ## ~~~
-  ##
-  ## **Trace example:**
-  ## 
-  ## ~~~trace
-  ## stream a: signal
-  ## stream b: signal
-  ## stream c: signal
-  ## stream z: signal
-  ## ---
-  ## 2: a = 2
-  ## 3: a = 3
-  ## 5: b = 1
-  ## 6: c = 8
-  ## 6: z = 4
-  ## 7: b = 4
-  ## 7: a = 5
-  ## 7: z = 5
-  ## 10: b = 7
-  ## 10: z = 6
-  ## 12: b = 9
-  ## 12: c = 10
-  ## 12: a = 6
-  ## 12: z = 8
-  ## ~~~
-  def slift3[T1, T2, T3, T4](a: Events[T1], b: Events[T2], c: Events[T3], f: (T1, T2, T3) => T4): Events[T4] = {
-    def aa = merge(a, last(a, mergeUnit(b, c)))
-    def bb = merge(b, last(b, mergeUnit(a, c)))
-    def cc = merge(c, last(c, mergeUnit(a, b)))
-    lift3(aa, bb, cc, (x: Option[T1], y: Option[T2], z: Option[T3]) =>
-      if isNone(x) || isNone(y) || isNone(z)
-      then None[T4]
-      else Some(f(getSome(x), getSome(y), getSome(z))))
-  }
-
-  ## Takes a function `f` on values and lifts it to a function on streams
-  ## using signal semantics. The function is then applied to the given streams.
-  ## `f` is evaluated for every event on any of the given streams. If a stream
-  ## contains no simultaneous event with the same timestamp then `f` is
-  ## called with the last known value of that stream. `f` is not called
-  ## before every stream had at least one event.
-  ##
-  ## Note, that in comparison to [`lift4`](#lift4) `f` takes no [`Option`](#option)
-  ## type. `slift4` cannot filter events. The generated event pattern is independent
-  ## of the lifted function `f`.
-  ##
-  ## **Usage example:**
-  ##
-  ## ~~~ruby
-  ## in a: Events[Int]
-  ## in b: Events[Int]
-  ## in c: Events[Int]
-  ## in d: Events[Int]
-  ## def z = slift4(a, b, c, d,
-  ##   (v1: Int, v2: Int, v3: Int, v4: Int) => (v1 + v2 + v3 + v4) / 4)
-  ## out z
-  ## ~~~
-  ##
-  ## **Trace example:**
-  ## 
-  ## ~~~trace
-  ## stream a: signal
-  ## stream b: signal
-  ## stream c: signal
-  ## stream d: signal
-  ## stream z: signal
-  ## ---
-  ## 1: d = 12
-  ## 2: a = 2
-  ## 3: a = 3
-  ## 5: b = 1
-  ## 6: z = 6
-  ## 6: c = 8
-  ## 7: a = 5
-  ## 7: b = 4
-  ## 7: z = 7
-  ## 10: b = 7
-  ## 10: z = 8
-  ## 12: a = 6
-  ## 12: d = 11
-  ## 12: b = 9
-  ## 12: z = 9
-  ## 12: c = 10
-  ## ~~~
-  def slift4[T1, T2, T3, T4, T5](s1: Events[T1], s2: Events[T2], s3: Events[T3], s4: Events[T4], f: (T1, T2, T3, T4) => T5): Events[T5] = {
-    def ss1 = merge(s1, last(s1, mergeUnit3(s2, s3, s4)))
-    def ss2 = merge(s2, last(s2, mergeUnit3(s1, s3, s4)))
-    def ss3 = merge(s3, last(s3, mergeUnit3(s1, s2, s4)))
-    def ss4 = merge(s4, last(s4, mergeUnit3(s1, s2, s3)))
-    lift4(ss1, ss2, ss3, ss4, (v1: Option[T1], v2: Option[T2], v3: Option[T3], v4: Option[T4]) =>
-      if isNone(v1) || isNone(v2) || isNone(v3) || isNone(v4)
-      then None[T5]
-      else Some(f(getSome(v1), getSome(v2), getSome(v3), getSome(v4))))
-  }
-
-  ## Merges the given event streams. Prioritizing the event streams
-  ## from the left to the right in case of simultaneous events.
-  ##
-  ## **Usage example:**
-  ##
-  ## ~~~ruby
-  ## in a: Events[Int]
-  ## in b: Events[Int]
-  ## def z = merge(a,b)
-  ## out z
-  ## ~~~
-  ##
-  ## **Trace example:**
-  ##
-  ## ~~~trace
-  ## stream a: bubbles
-  ## stream b: bubbles
-  ## stream z: bubbles
-  ## ---
-  ## 1: a = 3
-  ## 1: z = 3
-  ## 2: b = 4
-  ## 2: z = 4
-  ## 3: a = 2
-  ## 3: z = 2
-  ## 7: b = 6
-  ## 7: a = 1
-  ## 7: z = 1
-  ## 8: a = 5
-  ## 8: z = 5
-  ## ~~~
-  def merge[T](stream1: Events[T], stream2: Events[T]): Events[T] =
-    lift(stream1, stream2, (x: Option[T], y: Option[T]) => if isNone(x) then y else x)
-
-  ## Merges the given event streams. Prioritizing the event streams
-  ## from the left to the right in case of simultaneous events.
-  ##
-  ## See [`merge`](#merge) for a usage example.
-  def merge3[T](a: Events[T], b: Events[T], c: Events[T]): Events[T] = merge(merge(a, b), c)
-
-  ## Merges the given event streams. Prioritizing the event streams
-  ## from the left to the right in case of simultaneous events.
-  ##
-  ## See [`merge`](#merge) for a usage example.
-  def merge4[T](a: Events[T], b: Events[T], c: Events[T], d: Events[T]): Events[T] =
-    merge(merge(a, b), merge(c, d))
-
-  ## Merges the given event streams. Prioritizing the event streams
-  ## from the left to the right in case of simultaneous events.
-  ##
-  ## See [`merge`](#merge) for a usage example.
-  def merge5[T](a: Events[T], b: Events[T], c: Events[T], d: Events[T], e: Events[T]): Events[T] =
-    merge(merge(merge(a, b), merge(c, d)), e)
-
-  ## Merges the given event streams. Prioritizing the event streams
-  ## from the left to the right in case of simultaneous events.
-  ##
-  ## See [`merge`](#merge) for a usage example.
-  def merge6[T](a: Events[T], b: Events[T], c: Events[T], d: Events[T], e: Events[T], f: Events[T]): Events[T] =
-    merge(merge(merge(a, b), merge(c, d)), merge(e, f))
-
-  ## Merges the given event streams. Prioritizing the event streams
-  ## from the left to the right in case of simultaneous events.
-  ##
-  ## See [`merge`](#merge) for a usage example.
-  def merge7[T](a: Events[T], b: Events[T], c: Events[T], d: Events[T], e: Events[T], f: Events[T], g: Events[T]): Events[T] =
-    merge(merge(merge(a, b), merge(c, d)), merge(merge(e, f), g))
-
-  ## Merges the given event streams. Prioritizing the event streams
-  ## from the left to the right in case of simultaneous events.
-  ##
-  ## See [`merge`](#merge) for a usage example.
-  def merge8[T](a: Events[T], b: Events[T], c: Events[T], d: Events[T], e: Events[T], f: Events[T], g: Events[T], h: Events[T]): Events[T] =
-    merge(merge(merge(a, b), merge(c, d)), merge(merge(e, f), merge(g, h)))
-
-  ## Merges streams of different types, resulting in a stream that contains a unit
-  ## event whenever any of the input streams produces an event.
-  ##
-  ## **Usage example:**
-  ##
-  ## ~~~ruby
-  ## in x: Events[Int]
-  ## in y: Events[Bool]
-  ## def z = mergeUnit(x, y)
-  ## out z
-  ## ~~~
-  ##
-  ## **Trace example:**
-  ##
-  ## ~~~trace
-  ## stream x: bubbles
-  ## stream y: bubbles
-  ## stream z: unit events
-  ## ---
-  ## 1: x = 3
-  ## 1: z = ()
-  ## 2: y = false
-  ## 2: z = ()
-  ## 3: x = 2
-  ## 3: z = ()
-  ## 7: y = true
-  ## 7: x = 1
-  ## 7: z = ()
-  ## 8: x = 5
-  ## 8: z = ()
-  ## ~~~
-  def mergeUnit[T, U](a: Events[T], b: Events[U]): Events[Unit] = merge(const((), a), const((), b))
-
-  ## Merges streams of different types, resulting in a stream that contains a unit
-  ## event whenever any of the input streams produces an event.
-  ##
-  ## See [`mergeUnit`](#mergeunit) for a usage example.
-  def mergeUnit3[T, U, V](a: Events[T], b: Events[U], c: Events[V]): Events[Unit] = merge3(const((), a), const((), b), const((), c))
-
-  ## Filter the event stream `events` based on the last known value
-  ## of the boolean signal `condition`.
-  ##
-  ## **Usage example:**
-  ##
-  ## ~~~ruby
-  ## in x: Events[String]
-  ## in c: Events[Bool]
-  ## def y = filter(x, c)
-  ## out y
-  ## ~~~
-  ##
-  ## ~~~trace
-  ## stream x: events
-  ## stream c: signal
-  ## stream y: events
-  ## ---
-  ## 1: x = "Hello"
-  ## 2: c = true
-  ## 3: x = "World"
-  ## 3: y = "World"
-  ## 7: c = false
-  ## 7: x = "Hey"
-  ## 8: x = "You"
-  ## ~~~
-  def filter[A](events: Events[A], condition: Events[Bool]): Events[A] =
-    lift(events, merge(condition, last(condition, events)), (e: Option[A], c: Option[Bool]) =>
-      if isSome(c) && getSome(c) then e else None[A])
-
-  ## Removes subsequent events with the same value
-  ##
-  ## **Usage example:**
-  ##
-  ## ~~~ruby
-  ## in x: Events[Int]
-  ## def y = pure(x)
-  ## out y
-  ## ~~~
-  ##
-  ## **Trace example:**
-  ##
-  ## ~~~trace
-  ## stream x: signal
-  ## stream y: signal
-  ## ---
-  ## 2: y = 3
-  ## 2: x = 3
-  ## 4: x = 3
-  ## 5: x = 3
-  ## 6: y = 1
-  ## 6: x = 1
-  ## 8: y = 2
-  ## 8: x = 2
-  ## 10: x = 2
-  ## 12: y = 4
-  ## 12: x = 4
-  ## ~~~
-  def pure[T](x: Events[T]): Events[T] =
-    filter(x, merge(last(x,x) != x, true))
-
-  ## Signal which is only true with first event on `x`
-  ##
-  ## **Usage example:**
-  ## 
-  ## ~~~ruby
-  ## in x: Events[Int]
-  ## def f = isFirst(x)
-  ## out f
-  ## ~~~
-  ##
-  ## **Trace example:**
-  ##
-  ## ~~~trace
-  ## stream x: bubbles
-  ## stream f: signal
-  ## ---
-  ## 0: f = false
-  ## 2: f = true
-  ## 2: x = 3
-  ## 6: f = false
-  ## 6: x = 1
-  ## 8: f = false
-  ## 8: x = 2
-  ## 12: f = false
-  ## 12: x = 4
-  ## ~~~
-  def isFirst[A](x: Events[A]): Events[Bool] = merge3(const(false, last(x,x)), const(true, x), false)
-
-  ## Filters `x` such that only the first event on `x` remains
-  ##
-  ## **Usage example:**
-  ## 
-  ## ~~~ruby
-  ## in x: Events[Int]
-  ## def y = firstEvent(x)
-  ## out y
-  ## ~~~
-  ##
-  ## **Trace example:**
-  ##
-  ## ~~~trace
-  ## stream x: bubbles
-  ## stream y: bubbles
-  ## ---
-  ## 2: y = 3
-  ## 2: x = 3
-  ## 6: x = 1
-  ## 8: x = 2
-  ## 12: x = 4
-  ## ~~~
-  def firstEvent[A](x: Events[A]): Events[A] = filter(x, isFirst(x))
-
-  ## Signal, which becomes `true` with the first event on `x`
-  ##
-  ## **Usage example:**
-  ## 
-  ## ~~~ruby
-  ## in x: Events[Int]
-  ## def f = defined(x)
-  ## out f
-  ## ~~~
-  ##
-  ## **Trace example:**
-  ##
-  ## ~~~trace
-  ## stream x: bubbles
-  ## stream f: signal
-  ## ---
-  ## 0: f = false
-  ## 2: f = true
-  ## 2: x = 3
-  ## 6: f = true
-  ## 6: x = 1
-  ## 8: f = true
-  ## 8: x = 2
-  ## 12: f = true
-  ## 12: x = 4
-  ## ~~~
-  def defined[T](x: Events[T]): Events[Bool] = default(const(true, x), false)
-
-  ## Compute the runtime of a function on every `ret` event.
-  ## The runtime is the time passed between the last `call`
-  ## event and the `ret` event. The values of the events are
-  ## ignored.
-  ##
-  ## **Usage example:**
-  ##
-  ## ~~~ruby
-  ## in call: Events[Unit]
-  ## in ret: Events[Unit]
-  ## def rt = runtime(call, ret)
-  ## out rt
-  ## ~~~
-  ##
-  ## **Trace example:**
-  ##
-  ## ~~~trace
-  ## option axis: true
-  ## option timeDomain: [5,75]
-  ## stream call: unit events
-  ## stream ret: unit events
-  ## stream rt: events
-  ## ---
-  ## 10: call = ()
-  ## 17: ret = ()
-  ## 17: rt = 7
-  ## 25: call = ()
-  ## 35: ret = ()
-  ## 35: rt = 10
-  ## 57: call = ()
-  ## 69: ret = ()
-  ## 69: rt = 12
-  ## ~~~
-  def runtime[A,B](call: Events[A], ret: Events[B]): Events[Int] =
-    on(ret, time(ret) - time(call))
-
-  ## Compute the maximum value of all events on `x`.
-  ## Provides for every input event and output event
-  ## whose value is the maximum up to this point.
-  ##
-  ## **Usage example:**
-  ##
-  ## ~~~ruby
-  ## in x: Events[Int]
-  ## def m = maximum(x)
-  ## out m
-  ## ~~~
-  ##
-  ## **Trace example:**
-  ##
-  ## ~~~trace
-  ## stream x: bubbles
-  ## stream m: signal
-  ## ---
-  ## 2: m = 4
-  ## 2: x = 4
-  ## 6: m = 4
-  ## 6: x = 2
-  ## 8: m = 5
-  ## 8: x = 5
-  ## 12: m = 5
-  ## 12: x = 3
-  ## ~~~
-  def maximum(x: Events[Int]): Events[Int] = reduce(x, max)
-
-  ## Compute the minimum value of all events on `x`.
-  ## Provides for every input event and output event
-  ## whose value is the minimum up to this point.
-  ##
-  ## **Usage example:**
-  ##
-  ## ~~~ruby
-  ## in x: Events[Int]
-  ## def m = minimum(x)
-  ## out m
-  ## ~~~
-  ##
-  ## **Trace example:**
-  ##
-  ## ~~~trace
-  ## stream x: bubbles
-  ## stream m: signal
-  ## ---
-  ## 2: m = 4
-  ## 2: x = 4
-  ## 6: m = 2
-  ## 6: x = 2
-  ## 8: m = 2
-  ## 8: x = 5
-  ## 12: m = 2
-  ## 12: x = 3
-  ## ~~~
-  def minimum(x: Events[Int]): Events[Int] = reduce(x, min)
-
-  ## Count the number of events on `x`. Provides for
-  ## every input event an output event whose value is
-  ## the number of events seen so far.
-  ## See [`resetCount`](#resetcount) for a counting macro with an
-  ## external reset.
-  ##
-  ## **Usage example:**
-  ##
-  ## ~~~ruby
-  ## in x: Events[Unit]
-  ## def y = count(x)
-  ## out y
-  ## ~~~
-  ##
-  ## **Trace example:**
-  ##
-  ## ~~~trace
-  ## stream x: unit events
-  ## stream y: signal
-  ## ---
-  ## 0: y = 0
-  ## 2: y = 1
-  ## 2: x = ()
-  ## 6: y = 2
-  ## 6: x = ()
-  ## 7: y = 3
-  ## 7: x = ()
-  ## 9: y = 4
-  ## 9: x = ()
-  ## ~~~
-  def count[T](x: Events[T]): Events[Int] = fold(x, 0, (x: Int, _: T) => x+1)
-
-  ## Sum up the values of all events on `x`. Provides
-  ## for every input event an output event whose value
-  ## is the sum of the values of all events seen so far.
-  ##
-  ## **Usage example:**
-  ##
-  ## ~~~ruby
-  ## in x: Events[Int]
-  ## def y = sum(x)
-  ## out y
-  ## ~~~
-  ##
-  ## **Trace example:**
-  ##
-  ## ~~~trace
-  ## stream x: bubbles
-  ## stream y: signal
-  ## ---
-  ## 0: y = 0
-  ## 2: y = 2
-  ## 2: x = 2
-  ## 6: y = 10
-  ## 6: x = 8
-  ## 7: y = 13
-  ## 7: x = 3
-  ## 9: y = 14
-  ## 9: x = 1
-  ## ~~~
-  def sum(x: Events[Int]): Events[Int] = fold(x, 0, __add__)
-
-  ## Fold a function on values over all events on `stream`. Starting with
-  ## the initial value `init` the function `f` is called for every event
-  ## on `stream` with the last result and the current event’s value as arguments.
-  ## So for the input stream `x`
-  ##
-  ## ~~~
-  ## 2: x = 2
-  ## 4: x = 6
-  ## 5: x = 1
-  ## ~~~
-  ##
-  ## the call `def y = fold(f, x, 0)` produces the following stream `y`:
-  ##
-  ## ~~~
-  ## 0: y = 0
-  ## 2: y = f(0,2)
-  ## 4: y = f(f(0,2),6)
-  ## 5: y = f(f(f(0,2),6),1)
-  ## ~~~
-  ##
-  ## See [`count`](#count) for an example of `fold` in action.
-  ## `count` is defined as `fold(x, 0, inc)`.
-  def fold[T,R](stream: Events[T], init: R, f: (R,T) => R): Events[R] = result where {
-    def result: Events[R] =
-      default(
-        lift(last(result, stream), stream, (acc: Option[R], curr: Option[T]) =>
-          if isNone(curr) then None[R]
-          else if isNone(acc) then Some(f(init, getSome(curr)))
-          else Some(f(getSome(acc), getSome(curr)))
-        ),
-        init
-      )
-  }
-
-  ## Fold a function on values over all events on `stream`. Starting with
-  ## the first event on `stream` as initial value, the function `f` is called for every later event
-  ## on `stream` with the last result and the current event’s value as arguments.
-  ## So for the input stream `x`
-  ##
-  ## ~~~
-  ## 2: x = 2
-  ## 4: x = 6
-  ## 5: x = 1
-  ## ~~~
-  ##
-  ## the call `def y = reduce(f, x)` produces the following stream `y`:
-  ##
-  ## ~~~
-  ## 2: y = 2
-  ## 4: y = f(2,6)
-  ## 5: y = f(f(2,6),1)
-  ## ~~~
-  ##
-  ## See [`minimum`](#minimum) for an example of reduce in action.
-  ## `minimum` is defined as `reduce(x, min)`.
-  def reduce[T](stream: Events[T], f: (Events[T],Events[T]) => Events[T]): Events[T] = result where {
-    def result: Events[T] = defaultFrom(f(last(result, stream), stream), stream)
-  }
-
-  ## Count the number of events on `events`. Reset the output to 0
-  ## on every event on `reset`.
-  ##
-  ## **Usage example:**
-  ##
-  ## ~~~ruby
-  ## in events: Events[Unit]
-  ## in resets: Events[Unit]
-  ## def result = resetCount(events, resets)
-  ## out result
-  ## ~~~
-  ##
-  ## **Trace example:**
-  ##
-  ## ~~~trace
-  ## stream events: unit events
-  ## stream resets: unit events
-  ## stream result: signal
-  ## ---
-  ## 0: result = 0
-  ## 2: events = ()
-  ## 2: result = 1
-  ## 3: events = ()
-  ## 3: result = 2
-  ## 5: events = ()
-  ## 5: result = 3
-  ## 7: resets = ()
-  ## 7: events = ()
-  ## 7: result = 1
-  ## 9: events = ()
-  ## 9: result = 2
-  ## 10: events = ()
-  ## 10: result = 3
-  ## 12: resets = ()
-  ## 12: result = 0
-  ## 14: events = ()
-  ## 14: result = 1
-  ## 15: events = ()
-  ## 15: result = 2
-  ## ~~~
-  def resetCount[A,B](events: Events[A], reset: Events[B]): Events[Int] = count where {
-    def count: Events[Int] = default(
-      # `reset` contains the latest event
-      if default(time(reset) > time(events), false)
-      then 0
-      # `reset` and `events` latest event happen simultaneously
-      else if default(time(reset) == time(events), false)
-      then 1
-      # `events` contains the latest event > increment counter
-      else last(count, events) + 1,
-      0)
-  }
-
-  ## Check if events on `e` follow the burst pattern:
-  ## After first event on `e` only `burstAmount` many events allowed
-  ## during `burstLength` time. After `burstLength` during `waitingPeriod`
-  ## time no event allowed. After `waitingPeriod` we wait for the next event
-  ## on `e`.
-  ##
-  ## ~~~ruby
-  ## in send: Events[Unit]
-  ## def property :=
-  ##   bursts(send, burstLength = 3s,
-  ##     waitingPeriod = 2s, burstAmount = 4)
-  ## out property
-  ## ~~~
-  ##
-  ## ~~~trace
-  ## option axis: true
-  ## option timeDomain: [0, 9000000000]
-  ## stream send: unit events
-  ## stream property: signal
-  ## ---
-  ## 0: property = true
-  ## 500191958: property = true
-  ## 500191958: send = ()
-  ## 1000275162: property = true
-  ## 1000275162: send = ()
-  ## 1500422455: property = true
-  ## 1500422455: send = ()
-  ## 2000525066: property = true
-  ## 2000525066: send = ()
-  ## 4500724637: property = false
-  ## 4500724637: send = ()
-  ## 5000822890: property = false
-  ## 5000822890: send = ()
-  ## 7501025420: property = true
-  ## 7501025420: send = ()
-  ## 8001141937: property = true
-  ## 8001141937: send = ()
-  ## 8501245567: property = true
-  ## 8501245567: send = ()
-  ## ~~~
-  def bursts[A](e: Events[A], burstLength: Int, waitingPeriod: Int, burstAmount: Int): Events[Bool] := {
-    def burstStarts: Events[A] :=
-      defaultFrom(
-        filter(e, time(e) - last(time(burstStarts), e) >= burstLength + waitingPeriod),
-        e)
-    resetCount(e, reset = burstStarts) <= burstAmount &&
-      default(time(e) < time(burstStarts) + burstLength, true)
-  }
-
-  ## Check if events on `e` follow the burst pattern since the last event on `since`:
-  ## After first event on `e` only `burstAmount` many events allowed
-  ## during `burstLength` time. After `burstLength` during `waitingPeriod`
-  ## time no event allowed. After `waitingPeriod` we wait for the next event
-  ## on `e`.
-  ##
-  ## **Usage example:**
-  ##
-  ## ~~~ruby
-  ## in reset: Events[Unit]
-  ## in e: Events[Unit]
-  ## def p := burstsSince(e, burstLength = 2s,
-  ##                         waitingPeriod = 1s,
-  ##                         burstAmount = 3,
-  ##                         since = reset)
-  ## out p
-  ## ~~~
-  ## 
-  ## ~~~trace
-  ## option axis: true
-  ## option timeDomain: [0, 17000]
-  ## stream e: unit events
-  ## stream reset: unit events
-  ## stream p: signal
-  ## ---
-  ## 0: p = true
-  ## 3000: e = ()
-  ## 3000: p = true
-  ## 3500: e = ()
-  ## 3500: p = true
-  ## 4000: e = ()
-  ## 4000: p = true
-  ## 4500: e = ()
-  ## 4500: p = false
-  ## 6000: reset = ()
-  ## 7000: e = ()
-  ## 7000: p = true
-  ## 8000: e = ()
-  ## 8000: p = true
-  ## 12000: e = ()
-  ## 12000: p = true
-  ## 14500: e = ()
-  ## 14500: p = false
-  ## 16000: e = ()
-  ## 16000: p = true
-  ## ~~~
-  def burstsSince[A,B](e: Events[A], burstLength: Int, waitingPeriod: Int, burstAmount: Int, since: Events[B]): Events[Bool] = {
-    def burstStarts: Events[A] =
-      defaultFrom(
-        filter(e, last(time(burstStarts), e) < on(e, time(since)) ||
-          time(e) - last(time(burstStarts), e) >= burstLength + waitingPeriod),
-        e)
-    resetCount(e, reset = burstStarts) <= burstAmount &&
-      default(time(e) < time(burstStarts) + burstLength, true)
-  }
-
-  ## Check if no event happened on `on` after last event on `since`.
-  ##
-  ## **Usage example:**
-  ## 
-  ## ~~~ruby
-  ## in reset: Events[Unit]
-  ## in e: Events[Unit]
-  ## def p := noEvent(e, since = reset)
-  ## out p
-  ## ~~~
-  ## 
-  ## **Trace example:**
-  ##
-  ## ~~~trace
-  ## option timeDomain: [0,16]
-  ## stream e: unit events
-  ## stream reset: unit events
-  ## stream p: signal
-  ## ---
-  ## 0: p = true
-  ## 2: e = ()
-  ## 2: p = false
-  ## 4: e = ()
-  ## 4: p = false
-  ## 6: reset = ()
-  ## 6: p = true
-  ## 12: e = ()
-  ## 12: p = false
-  ## ~~~
-  def noEvent[A,B](on: Events[A], since: Events[B]): Events[Bool] =
-    resetCount(on, reset = since) == 0
-
-  ## Produce an event with the given value every time that the condition is met
-  ## 
-  ## **Usage example:**
-  ## 
-  ## ~~~ruby
-  ## in condition: Events[Bool]
-  ## def result = constIf(42, condition)
-  ## out result
-  ## ~~~
-  ## 
-  ## **Trace example:**
-  ## 
-  ## ~~~trace
-  ## 2: condition = false
-  ## 4: result = 42
-  ## 4: condition = true
-  ## 5: result = 42
-  ## 5: condition = true
-  ## 8: condition = false
-  ## 9: condition = false
-  ## 10: condition = false
-  ## 12: result = 42
-  ## 12: condition = true
-  ## ~~~
-  def constIf[T](value: T, condition: Events[Bool]): Events[T] =
-    filter(const(value, condition), condition)
-
-  ## Produces a unit event every time the condition is fulfilled
-  ## 
-  ## **Usage example:**
-  ## 
-  ## ~~~ruby
-  ## in condition: Events[Bool]
-  ## def result = unitIf(condition)
-  ## out result
-  ## ~~~
-  ## 
-  ## **Trace example:**
-  ## 
-  ## ~~~trace
-  ## 2: condition = false
-  ## 4: result = ()
-  ## 4: condition = true
-  ## 5: result = ()
-  ## 5: condition = true
-  ## 8: condition = false
-  ## 9: condition = false
-  ## 10: condition = false
-  ## 12: result = ()
-  ## 12: condition = true
-  ## ~~~
-  def unitIf(cond: Events[Bool]): Events[Unit] = constIf((), cond)
-
-  ## Detect rising edge on `condition`
-  ## 
-  ## **Usage example:**
-  ## 
-  ## ~~~ruby
-  ## in condition: Events[Bool]
-  ## def result = rising(condition)
-  ## out result
-  ## ~~~
-  ## 
-  ## **Trace example:**
-  ## 
-  ## ~~~trace
-  ## stream condition: plot
-  ## stream result: unit events
-  ## ---
-  ## 2: condition = false
-  ## 4: result = ()
-  ## 4: condition = true
-  ## 5: condition = true
-  ## 8: condition = false
-  ## 9: condition = false
-  ## 10: condition = false
-  ## 12: result = ()
-  ## 12: condition = true
-  ## ~~~
-  def rising(condition: Events[Bool]): Events[Unit] =
-    unitIf(condition && !prev(condition))
-
-  ## Detect falling edge on `condition`
-  ## 
-  ## **Usage example:**
-  ## 
-  ## ~~~ruby
-  ## in condition: Events[Bool]
-  ## def result = falling(condition)
-  ## out result
-  ## ~~~
-  ## 
-  ## **Trace example:**
-  ## 
-  ## ~~~trace
-  ## stream condition: plot
-  ## stream result: unit events
-  ## ---
-  ## 2: condition = false
-  ## 4: condition = true
-  ## 5: condition = true
-  ## 8: result = ()
-  ## 8: condition = false
-  ## 9: condition = false
-  ## 10: condition = false
-  ## 12: condition = true
-  ## ~~~
-  def falling(condition: Events[Bool]): Events[Unit] =
-    unitIf(!condition && prev(condition))
-
-  ## Produce the current or last value on `stream` for every `trigger`
-  ## 
-  ## **Usage example:**
-  ## 
-  ## ~~~ruby
-  ## in trigger: Events[Unit]
-  ## in stream: Events[Int]
-  ## def result = on(trigger, stream)
-  ## out result
-  ## ~~~
-  ## 
-  ## **Trace example:**
-  ## 
-  ## ~~~trace
-  ## stream stream: signal
-  ## stream trigger: unit events
-  ## stream result: signal
-  ## ---
-  ## 2: trigger = ()
-  ## 3: stream = 3
-  ## 5: trigger = ()
-  ## 5: result = 3
-  ## 7: stream = 2
-  ## 8: stream = 1
-  ## 10: trigger = ()
-  ## 10: result = 1
-  ## 12: stream = 4
-  ## 12: trigger = ()
-  ## 12: result = 4
-  ## 14: trigger = ()
-  ## 14: result = 4
-  ## ~~~
-  def on[A,B](trigger: Events[A], stream: Events[B]): Events[B] = {
-    def mergedStream = merge(stream, last(stream, trigger))
-    lift(trigger, mergedStream, (trig: Option[A], str: Option[B]) =>
-      if isNone(trig) then None[B] else str)
-    # Alternatively:
-    # filter(first(stream, trigger), time(trigger) >= time(stream))
-  }
-
-  ## Compute the average value of all events on `x`. For every input
-  ## event on `x` an output event is produced whose value is the average
-  ## of all values seen so far.
-  ## 
-  ## **Usage example:**
-  ## 
-  ## ~~~ruby
-  ## in stream: Events[Int]
-  ## def result = average(stream)
-  ## out result
-  ## ~~~
-  ## 
-  ## **Trace example:**
-  ## 
-  ## ~~~trace
-  ## stream stream: bubbles
-  ## stream result: bubbles
-  ## ---
-  ## 3: result = 3
-  ## 3: stream = 3
-  ## 7: result = 2
-  ## 7: stream = 2
-  ## 8: result = 2
-  ## 8: stream = 1
-  ## 12: result = 2
-  ## 12: stream = 4
-  ## ~~~
-  def average(x: Events[Int]): Events[Int] = {
-    def c = count(x)
-    filter(sum(x) / c, c != 0)
-  }
-
-  ## Produce an event stream with a unit event every `delay` time units.
-  ## Starting with an event at timestamp 0.
-  ## 
-  ## **Usage example:**
-  ## 
-  ## ~~~ruby
-  ## in progress: Events[Unit]
-  ## def output = period(3)
-  ## out output
-  ## ~~~
-  ## 
-  ## ~~~trace
-  ## option axis: true
-  ## stream progress: unit events
-  ## stream output: unit events
-  ## ---
-  ## 0: output = ()
-  ## 3: output = ()
-  ## 6: output = ()
-  ## 9: output = ()
-  ## 12: output = ()
-  ## 15: output = ()
-  ## 18: output = ()
-  ## 20: progress = ()
-  ## ~~~
-  def period(freq: Int): Events[Unit] = {
-    def s: Events[Int] = const(freq, default(delay(s, ()), ()))
-    const((), s)
-  }
-
-  ## Filter out events to ensure a maximal event rate. Forwards the first event on `e` and
-  ## afterwards every event which is at least `rate` time units later then the last
-  ## forwarded event.
-  ## 
-  ## **Usage example:**
-  ## 
-  ## ~~~ruby
-  ## in x: Events[Int]
-  ## def y = sample(x, 5)
-  ## out y
-  ## ~~~
-  ## 
-  ## **Trace example:**
-  ## 
-  ## ~~~trace
-  ## option axis: true
-  ## stream x: events
-  ## stream y: events
-  ## ---
-  ## 2: y = 5
-  ## 2: x = 5
-  ## 4: x = 3
-  ## 5: x = 4
-  ## 7: y = 2
-  ## 7: x = 2
-  ## 9: x = 1
-  ## 10: x = 8
-  ## 13: y = 3
-  ## 13: x = 3
-  ## 15: x = 9
-  ## 16: x = 7
-  ## 18: y = 6
-  ## 18: x = 6
-  ## 20: x = 2
-  ## 23: y = 4
-  ## 23: x = 4
-  ## 25: x = 9
-  ## ~~~
-  def sample[A](e: Events[A], rate: Int): Events[A] = result where {
-   def result: Events[A] =
-     merge(filter(e, time(e) - last(time(result), e) >= rate), firstEvent(e))
-  }
-
-  # Additional types. Their functionality can be found in their respective modules, but the types are defined here,
-  # so one can write, say, `List[Int]` instead of `List.List[Int]`.
-  type List[T] = __builtin__(List)
-  type Set[T] = __builtin__(Set)
-  type Map[K, V] = __builtin__(Map)
-#}
->>>>>>> 37534497
+type Map[K, V] = __builtin__(Map)