in x: Events[Int]

<<<<<<< HEAD
def seen: Events[Set[Int]] := default(set_add(last(seen, x), x), set_empty[Int])

def new_or_old :=
    if set_contains(last(seen, seen), x)
=======
def seen := default(Set_add(last(seen, x), x), Set_empty)
def size := Set_size(seen)
def new_or_old :=
    if Set_contains(last(seen), x)
>>>>>>> e05d1f48
    then "old"
    else "new"

out *<|MERGE_RESOLUTION|>--- conflicted
+++ resolved
@@ -1,17 +1,13 @@
 in x: Events[Int]
 
-<<<<<<< HEAD
-def seen: Events[Set[Int]] := default(set_add(last(seen, x), x), set_empty[Int])
+def seen: Events[Set[Int]] := default(Set_add(last(seen, x), x), Set_empty[Int])
 
 def new_or_old :=
-    if set_contains(last(seen, seen), x)
-=======
-def seen := default(Set_add(last(seen, x), x), Set_empty)
-def size := Set_size(seen)
-def new_or_old :=
     if Set_contains(last(seen), x)
->>>>>>> e05d1f48
     then "old"
     else "new"
 
+def size := Set_size(seen)
+
+
 out *