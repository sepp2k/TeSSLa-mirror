/errors/infinite/mutual-infinite-recursion-with-operators-streams.tessla(2,23 - 2,28): Infinite recursion detected
<<<<<<< HEAD
    called from Predef.tessla(286,10 - 286,17)
    called from Predef.tessla(22,14 - 22,34)
    called from Predef.tessla(24,10 - 24,12)
    called from /errors/infinite/mutual-infinite-recursion-with-operators-streams.tessla(1,23 - 1,28)
    called from Predef.tessla(286,10 - 286,17)
    called from Predef.tessla(22,14 - 22,34)
    called from Predef.tessla(24,10 - 24,12)
    called from /errors/infinite/mutual-infinite-recursion-with-operators-streams.tessla(2,23 - 2,28)
=======
    called from /errors/infinite/mutual-infinite-recursion-with-operators-streams.tessla(1,23 - 1,24)
    called from /errors/infinite/mutual-infinite-recursion-with-operators-streams.tessla(2,23 - 2,24)
>>>>>>> a1ec4fba
<|MERGE_RESOLUTION|>--- conflicted
+++ resolved
@@ -1,14 +1,9 @@
 /errors/infinite/mutual-infinite-recursion-with-operators-streams.tessla(2,23 - 2,28): Infinite recursion detected
-<<<<<<< HEAD
-    called from Predef.tessla(286,10 - 286,17)
-    called from Predef.tessla(22,14 - 22,34)
-    called from Predef.tessla(24,10 - 24,12)
+    called from Predef.tessla(281,10 - 281,17)
+    called from Predef.tessla(13,14 - 13,34)
+    called from Predef.tessla(15,10 - 15,12)
     called from /errors/infinite/mutual-infinite-recursion-with-operators-streams.tessla(1,23 - 1,28)
-    called from Predef.tessla(286,10 - 286,17)
-    called from Predef.tessla(22,14 - 22,34)
-    called from Predef.tessla(24,10 - 24,12)
-    called from /errors/infinite/mutual-infinite-recursion-with-operators-streams.tessla(2,23 - 2,28)
-=======
-    called from /errors/infinite/mutual-infinite-recursion-with-operators-streams.tessla(1,23 - 1,24)
-    called from /errors/infinite/mutual-infinite-recursion-with-operators-streams.tessla(2,23 - 2,24)
->>>>>>> a1ec4fba
+    called from Predef.tessla(281,10 - 281,17)
+    called from Predef.tessla(13,14 - 13,34)
+    called from Predef.tessla(15,10 - 15,12)
+    called from /errors/infinite/mutual-infinite-recursion-with-operators-streams.tessla(2,23 - 2,28)