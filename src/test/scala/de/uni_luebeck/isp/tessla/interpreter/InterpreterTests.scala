--- conflicted
+++ resolved
@@ -141,12 +141,7 @@
           timeUnitString = testCase.timeUnit,
           includeResolver = IncludeResolvers.fromResource(getClass, root),
           stdlibIncludeResolver = IncludeResolvers.fromStdlibResource,
-<<<<<<< HEAD
-          stdlibPath = "Predef.tessla"
-=======
-          stdlibPath = "stdlib.tessla",
-          currySignalLift = true
->>>>>>> a1ec4fba
+          stdlibPath = "stdlib.tessla"
         )
         val src = testStream(testCase.spec)
         testCase.expectedObservations.foreach { observationFile =>
