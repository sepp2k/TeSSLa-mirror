package de.uni_luebeck.isp.tessla.interpreter

import de.uni_luebeck.isp.tessla.Errors.TesslaError
import de.uni_luebeck.isp.tessla.{Compiler, CustomBuiltIns, TesslaSource, TimeUnit}
import de.uni_luebeck.isp.tessla.TranslationPhase.{Failure, Success}
import org.scalatest.FunSuite
import play.api.libs.json._
import play.api.libs.json.Reads.verifying
import com.eclipsesource.schema._

import scala.io.Source

class InterpreterTests extends FunSuite {

  object JSON {

    trait Test

    case class InterpreterTest(spec: String, input: String, expectedOutput: Option[String],
                               expectedErrors: Option[String], expectedWarnings: Option[String],
                               expectedRuntimeErrors: Option[String], threshold: Option[Int], abortAt: Option[Int]) extends Test

    case class PipelineTest(spec: String, expectedPipeline: Option[String],
                            expectedPipelineErrors: Option[String], expectedPipelineWarnings: Option[String],
                            timeunit: Option[String]) extends Test

    case class CompilerTest(spec: String, expectedErrors: Option[String], expectedWarnings: Option[String], timeunit: Option[String]) extends Test


    implicit val timeunitReads: Reads[Option[String]] = (__ \ "timeunit").readNullable[String](verifying(List("ns", "us", "ms", "s", "min", "h", "d").contains))
    implicit val interpreterTestReads: Reads[InterpreterTest] = Json.reads[InterpreterTest]
    implicit val pipelineTestReads: Reads[PipelineTest] = Json.reads[PipelineTest]
    implicit val compilerTestReads: Reads[CompilerTest] = Json.reads[CompilerTest]

    /*Validates a test of a given type using its json instance and a schema for that test type
    (Schema for type X must be named XSchema.json and located in the root directory).
    Returns the test if successful, throws an Exception otherwise.*/
    def validate(test: Test, testjson: JsValue): JsResult[Test] = {
      val fileName = test.getClass.getTypeName.substring(test.getClass.getTypeName.lastIndexOf("$") + 1) + "Schema"
      val schema = Json.fromJson[SchemaType](Json.parse(getClass.getResourceAsStream(s"$root/$fileName.json"))).get
      SchemaValidator().validate(schema, testjson) match {
        case JsSuccess(_, path) => JsSuccess(test, path)
        case e: JsError => e
      }
    }

    def jsErrorToString(jsError: JsError): String = {
      jsError.errors.map {
        case (jspath, errors) => errors.map {
          case JsonValidationError(messages, _) => messages.mkString("\n")
        }.mkString("\n")
      }.mkString("\n")
    }
  }

  val root = "tests"
  val testCases: Stream[(String, String)] = getFilesRecursively().filter {
    case ((path, file)) => file.endsWith(".json") && !(file.endsWith("Schema.json") && path.isEmpty)
  }.map {
    case (path, file) => (path, stripExtension(file))
  }

  def stripExtension(fileName: String): String = fileName.replaceFirst("""\.[^.]+$""", "")

  def getFilesRecursively(path: String = ""): Stream[(String, String)] = {
    def isDir(filename: String) = !filename.contains(".")

    Source.fromInputStream(getClass.getResourceAsStream(s"$root/$path"))
      .getLines.flatMap { file =>
      if (isDir(file)) getFilesRecursively(s"$path/$file")
      else Stream((path, file))


    }.toStream
  }

  def assert(condition: Boolean, message: String): Unit = {
    if (!condition) fail(message)
  }

  def assertEquals[T](actual: T, expected: T, name: String): Unit = {
    assert(expected == actual, s"Actual $name did not equal expected $name. Expected: $expected. Actual: $actual.")
  }

  def assertEqualSets[T: Ordering](actual: Set[T], expected: Set[T], name: String, stringify: T => String = (x: T) => x.toString): Unit = {
    val onlyExpected = (expected -- actual).map(x => (x, "-"))
    val onlyActual = (actual -- expected).map(x => (x, "+"))
    val diff = (onlyExpected ++ onlyActual).toSeq.sorted.map { case (entry, prefix) => s"$prefix ${stringify(entry)}" }.mkString("\n")
    assert(expected == actual, s"Actual $name did not equal expected $name. Diff:\n$diff\n")
  }

  def splitOutput(line: String): (BigInt, String) = {
    if (line.startsWith("$timeunit")) {
      (-1, line)
    } else {
      val parts = line.split(":", 2)
      (BigInt(parts(0)), parts(1))
    }
  }

  def unsplitOutput(pair: (BigInt, String)): String = s"${pair._1}:${pair._2}"

  /*Parse the given file specified by the given relative path as json file, and convert it to a 'Tests' instance.*/
  def parseJson(path: String): JSON.Test = {
    val json = Json.parse(getClass.getResourceAsStream(s"$root/$path.json"))

    /*Try to parse it as InterpreterTest*/
    val interpreterResult = Json.fromJson[JSON.InterpreterTest](json).flatMap(JSON.validate(_, json))
    interpreterResult match {
      case JsSuccess(value, _) => value
      case _: JsError =>
        val pipelineResult = Json.fromJson[JSON.PipelineTest](json).flatMap(JSON.validate(_, json))
        pipelineResult match {
          case JsSuccess(value, _) => value
          case _: JsError =>
            val compilerResult = Json.fromJson[JSON.CompilerTest](json).flatMap(JSON.validate(_, json))
            compilerResult match {
              case JsSuccess(value, _) => value
              case e: JsError => sys.error(s"Error in Json parsing: ${JSON.jsErrorToString(e)}")
            }
        }
    }
  }

  testCases.foreach {
    case (path, name) =>
      def testSource(file: String): TesslaSource = TesslaSource.fromJavaStream(getClass.getResourceAsStream(s"$root/$path/$file"), s"$path/$file")

      val testCase = parseJson(s"$path/$name")
      testCase match {
        case JSON.InterpreterTest(spec, input, expOutput, expErr, expWarn, expRunErr, threshold, abortAt) =>
          test(s"$path/$name (Interpreter)") {
            try {
              val result = Interpreter.runSpec(testSource(spec), testSource(input))
              result match {
                case Success(output, _) =>
                  assert(expErr.isEmpty, "Expected: Compilation failure. Actual: Compilation success.")
                  val expectedOutput = testSource(expOutput.get).getLines.toSet
                  val actualOutput = output.toSet

                  assertEqualSets(actualOutput.map(_.toString).map(splitOutput), expectedOutput.map(splitOutput),
                    "output", unsplitOutput)
                case Failure(errors, _) =>
                  assert(expErr.isDefined,
                    s"Expected: Compilation success. Actual: Compilation failure:\n(${errors.mkString("\n")})")
                  assertEqualSets(errors.map(_.toString).toSet, testSource(expErr.get).getLines.toSet, "errors")
              }
              if (expWarn.isDefined) {
                assertEqualSets(result.warnings.map(_.toString).toSet, testSource(expWarn.get).getLines.toSet, "warnings")
              }
            } catch {
              case ex: TesslaError =>
                assert(expRunErr.isDefined, s"Expected: success, Actual: Runtime error:\n${ex.message}")
                assertEquals(ex.toString, testSource(expRunErr.get).mkString, "runtime error")
            }
          }
        case JSON.PipelineTest(spec, expPipe, expErr, expWarn, timeUnit) =>
          test(s"$path/$name (Pipeline)") {
            // This is a place holder until the pipeline branch is merged
            fail()
          }
        case JSON.CompilerTest(spec, expErr, expWarn, timeUnit) =>
          test(s"$path/$name (Compiler)") {
            val result = new Compiler().compile(testSource(spec), timeUnit.map(TesslaSource.fromString(_, s"$path/$name.json#timeunit")))
            result match {
<<<<<<< HEAD
              case Success(spec, _) =>
                assert(!extensions.contains("errors"), "Expected: Compilation failure. Actual: Compilation success.")

                def expectedOutput = testFile(name, "output").getLines.toSet

                val actualOutput = mutable.Set[String]()
                traces.timeStampUnit.foreach(unit => actualOutput += ("$timeunit = \"" + unit + "\""))

                def runTraces(): Unit = {
                  val threshold = 100000
                  traces.interpretInput(spec, threshold, None) {
                    case (ts, n, value) => actualOutput += s"$ts: $n = $value"
                  }
                }

                if (extensions.contains("runtime-errors")) {
                  val ex = intercept[TesslaError](runTraces())
                  assertEquals(ex.toString, testFile(name, "runtime-errors").mkString, "runtime error")
                } else {
                  runTraces()
                }
                assertEqualSets(actualOutput.map(splitOutput).toSet, expectedOutput.map(splitOutput), "output", unsplitOutput)
=======
              case Success(_, _) =>
                assert(expErr.isEmpty, "Expected: Compilation failure. Actual: Compilation success.")
>>>>>>> 3d8d954a
              case Failure(errors, _) =>
                assert(expErr.isDefined,
                  s"Expected: Compilation success. Actual: Compilation failure:\n(${errors.mkString("\n")})")
                assertEqualSets(errors.map(_.toString).toSet, testSource(expErr.get).getLines.toSet, "errors")
            }
            if (expWarn.isDefined) {
              assertEqualSets(result.warnings.map(_.toString).toSet, testSource(expWarn.get).getLines.toSet, "warnings")
            }
          }
      }
  }
}<|MERGE_RESOLUTION|>--- conflicted
+++ resolved
@@ -163,33 +163,8 @@
           test(s"$path/$name (Compiler)") {
             val result = new Compiler().compile(testSource(spec), timeUnit.map(TesslaSource.fromString(_, s"$path/$name.json#timeunit")))
             result match {
-<<<<<<< HEAD
-              case Success(spec, _) =>
-                assert(!extensions.contains("errors"), "Expected: Compilation failure. Actual: Compilation success.")
-
-                def expectedOutput = testFile(name, "output").getLines.toSet
-
-                val actualOutput = mutable.Set[String]()
-                traces.timeStampUnit.foreach(unit => actualOutput += ("$timeunit = \"" + unit + "\""))
-
-                def runTraces(): Unit = {
-                  val threshold = 100000
-                  traces.interpretInput(spec, threshold, None) {
-                    case (ts, n, value) => actualOutput += s"$ts: $n = $value"
-                  }
-                }
-
-                if (extensions.contains("runtime-errors")) {
-                  val ex = intercept[TesslaError](runTraces())
-                  assertEquals(ex.toString, testFile(name, "runtime-errors").mkString, "runtime error")
-                } else {
-                  runTraces()
-                }
-                assertEqualSets(actualOutput.map(splitOutput).toSet, expectedOutput.map(splitOutput), "output", unsplitOutput)
-=======
               case Success(_, _) =>
                 assert(expErr.isEmpty, "Expected: Compilation failure. Actual: Compilation success.")
->>>>>>> 3d8d954a
               case Failure(errors, _) =>
                 assert(expErr.isDefined,
                   s"Expected: Compilation success. Actual: Compilation failure:\n(${errors.mkString("\n")})")
