--- conflicted
+++ resolved
@@ -1,9 +1,6 @@
 # Changelog
 
-<<<<<<< HEAD
-## Version 0.7.6
-=======
-## Version 1.0.0 (upcoming)
+## Version 1.0.0
 
 ### Breaking Changes
 
@@ -14,7 +11,6 @@
 * In the generated TeSSLa-Core many built-in operators are removed because they're defined in the standard library instead. Backend-defined built-ins are supported via the CustomBuiltIn class.
 * Most TeSSLa-Core types have been replaced by BuiltInType(name: String)
 * The `Compiler` methods now require additional options to select the used standard library and how to resolve includes
->>>>>>> f2e9628c
 
 ### Additions and Fixes
 
