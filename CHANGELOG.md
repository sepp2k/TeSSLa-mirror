# Changelog

<<<<<<< HEAD
=======
## Version 1.0.2 (upcoming)

### Additions and Fixes

* A bug has been fixed where a closed object type would fail to reject objects with additional members if they went through a variable with an open object type first
* The tessladoc tool can now generate documentation for the standard library using the `--stdlib` (or `-s`) option. It can also be told to only document global definitions using the `--globals-only` (or `-g` option)
* The tessladoc tool can now generate HTML with the `--html` flag
* The new instrumentation annotations have been added to the standard library. The new `--observations` option exports an instrumentation configuration generated from the instrumentation annotations placed at the input streams of the given TeSSLa specification. The following annotations have been added:
  * `@InstFunctionCall(name: String)`
  * `@InstFunctionCallArg(name: String, index: Int)`
  * `@InstFunctionCalled(name: String)`
  * `@InstFunctionCalledArg(name: String, index: Int)`
  * `@InstFunctionReturn(name: String)`
  * `@InstFunctionReturned(name: String)`
  * `@GlobalRead(lvalue: String)`
  * `@LocalRead(lvalue: String, function: String)`
  * `@GlobalWrite(lvalue: String)`
  * `@LocalWrite(lvalue: String, function: String)`

>>>>>>> 4392e263
## Version 1.0.1

### Additions and Fixes

* More spurious infinite-recursion errors have been fixed

## Version 1.0.0

### Breaking Changes

* The following keywords have been added and can no longer be used as variable names: `module`, `__builtin__`, `import`, `imexport` (`module`, `import` and `imexport` have been added in preparation for 1.1.0 and aren't meant to be used yet)

### API Changes

* In the generated TeSSLa-Core many built-in operators are removed because they're defined in the standard library instead. Backend-defined built-ins are supported via the CustomBuiltIn class.
* Most TeSSLa-Core types have been replaced by BuiltInType(name: String)
* The `Compiler` methods now require additional options to select the used standard library and how to resolve includes

### Additions and Fixes

* Built-in macros and types can now be defined using `def ... = __builtin__(name)` and `type ... = __builtin__(name)` respectively
* There is now a standard library that is included automatically into all TeSSLa specs
* Types can now be used before their definition
* Generic macros can be passed as arguments to other macros and the type arguments will be inferred when possible
* Annotations can now be defined using `def @annotationName(arguments)`, applied to arbitratry streams and then queried in the generated TesslaCore
* Certain bugs have been fixed that could cause KeyNotFound exceptions or spurious infinite recursion errors
* A CSV input parser has been added

## Version 0.7.6

### Additions and Fixes

* Allow more line breaks. For a detailed list of where line breaks can be used, see syntax.md.

### API Changes

* TesslaCore.Nil now has a member named `typ`

## Version 0.7.5

### Additions and Fixes

* Brings back online monitoring, which was broken since 0.7.0.

### API Changes

* `Trace.fromSource` now no longer takes an ANTLR `CharStream` but a `scala.io.Source` and there is a new `Trace.fromLineIterator` which takes an iterator of the lines of the trace.

## Version 0.7.4

### Additions and Fixes

* Fixed error handling for missing type annotations at input streams
* Fixed error handling for syntax errors which were reported wrongly as runtime errors

### API Changes

* The interpreter is not longer a translation phase. `Interpreter.run` is now just a normal function.

## Version 0.7.3

### Breaking Changes

* `tessla.version` is now `Tessla.version`
* TesslaDoc is now invoked via the new `tessladoc` script rather than `tessla --doc`

### Additions and Fixes
* String literals can now contain dollar signs by escaping them with a backslash: `\$`
* A bug has been fixed that prevented the use of non-empty tuples in input streams
* TeSSLa now supports formatted string literals that start with `f"` instead of just `"` and allow printf-style format-specifiers after string interpolations (e.g. `$myInt%04x`)
* The functions `format(String, Any): String`, `formatInt(String, Int): String` and `formatFloat(String, Float): String` have been added. They apply a format string to a single argument. These mainly exist because formatted string literals are desugared to calls to the functions. You probably don't want to use them directly. Note that calling these functions with an illegal format string will cause a runtime-exception, whereas formatted string literals would detect the error at compile time.
* Change the implementation of TeSSLa's `List` to use Scala's `Vector` instead of Scala's `List`. That way `List_append` and `List_last` are no longer O(n)
* Add built-in function `List_get` to access a list at a specified index
* Add built-in function `lift4`
* If `out expr` is used (rather than `out expr as name`), the inferred name will now be the actual source code of `expr`, not a "pretty-printed" version as before. This way something like `out "$x"` will now produce the output `23: "$x" = "42"` rather than being "pretty-printed" as `23: toString(x) = "42"`.

### API Changes
* The generated `BuildInfo` class has been moved from the `interpreter` package to the `tessla` package
* Methods `Result.combineAll`, `Result.runSequentially` and `Result#combine` have been added to more conventiently work with Result objects

## Version 0.7.2

### Breaking Changes
* It is no longer possible to write if-statements without an else-clause. Use `filter` instead.
  * `if c then a` treats `c` and `a` with signal semantics and produces an event for each event on `c` or `a`. The new `filter(a, c)` treats `c` as a signal and `a` as an event stream. Hence you a get a real filter of the event stream `a` without any additional events, which is in most cases what you want. If you really need the additional events you can reproduce this behaviour with `filter(first(a, c), c)`.
  * `if c then x` for a constant `x`, e.g. `5`, implicitly converts `x` to the constant stream `const(x, ())` and hence produces an event with value `x` for every truthy event on `c`. You can reproduce this behaviour with `filter(const(x, c), c)`.
* `delayedLast` no longer exists. Use `delay` instead.
  * `delayedLast` was a delayed `last` in the sense that the last seen value on `x` was used for events produced when the delay was over. The new `delay` no longer has this build-in `last` and produces unit events instead. `delay(d, r)` considers new events on the delay stream `d` only when they arrive simultaneously with an event on the reset stream `r` or when an old delay is over at that timestamp. An event on the reset stream without a simultaneous event on the delay stream cancels the currently active delay.
  * A non-recursive `delayedLast(v,d)` can be realized as `last(v, delay(d,d))` where the stream `d` is used as delay and as reset stream, which is possible if `d` is not recusively defined.
  * The recursive definition
    ```ruby
    def s: Events[Int] := default(delayedLast(s, s), f)
    ```
    which produces an event every `f` timeunits starting with `t=0` can now be realized as
    ```ruby
    def s: Events[Int] := const(f, default(delay(s, ()), ()))
    ```
    with the only reset event at `t=0`.
  * In the most general case where new delays are started by old delays _and_ external events one has to use every external event as reset, e.g. the specification
    ```ruby
    def s: Events[Int] := merge(delayedLast(s,s), f)
    ```
    can now be realized as
    ```ruby
    def s: Events[Int] := merge(first(f, delay(s,f)), f)
    ```

### Additions
* Some TesslaCore-to-TesslaCore optimizations have been added
* `lift1`, `min`, `max`, `minimum`, `maximum` and `sum` have been added as built-in functions
* The float operations `sin`, `cos`, `tan` and `atan` have been added as built-in functions
* Aggregating functions in the standard library now take into account events at t=0

### API Changes

* `Compiler.applyPasses` is now `Compiler.compile`
* Instead of `Interpreter.run*` taking Strings/streams there is now a single `Interpreter.run` that takes the TesslaCore.Specification as returned by `compile` and a `Trace`
* `TesslaCore.Lift`'s function is now represented as a `TesslaCore.Function`, not `TesslaCore.ValueArg`
* Scope and body have been renamed to body and result
* Translation phases now consist of a `TranslationPhase.Translator` that does the actual work and a `TranslationPhase` that wraps the `Translator` and can be composed with other translation phases or functions

## Version 0.7.1

### Additions

* `filter` now exists as a built-in function

## Version 0.7.0

### Breaking Changes

* After being deprecated for some time, the `define` key no longer exists and `def` should be used instead
* Line breaks are now significant and can no longer be used in arbitrary places. For a detailed lists of where line breaks can be used, see syntax.md (that is the syntax.md of version 0.6.3 as that's the earliest it has been updated). Line breaks can also be escaped with a backslash
* Object members can now only have the form `ID = expression` (or equivalently `ID: expression`) or `ID`. The other forms were barely documented and never used and are now gone.
* Backslashes and dollar signs can no longer be used unescaped inside string literals (see string interpolation and escape sequences below)
* There no longer is sub-typing for tuples and normal object types. That is, if you have, say, a 3-element tuple or an object with members `x` and `y`, you can now no longer pass them to functions expecting 2-element tuples or objects with only an `x` member. If you want subtyping for objects, use open object types instead (see below)
* Some of the syntactic variations to specify time ranges in the extended input format have been removed as they've been undocumented, untested and often buggy. This is a breaking change in the sense that if there had been any code using these features, it would now no longer work. However, it is an utterly irrelevant change in the sense that no one ever used these features or even knew they existed or how they were supposed to work.

### Deprecations

* Using `${` for object literals is deprecated, you can now use `{` as the beginning of an object literal
* Using `return` is deprecated. Since newlines terminate definitions now, you can simply write blocks without `return` and there will be no ambiguities with prefix operators or time units
* Using `fun` is deprecated, you can now simply write lambda expressions without it

### Additions

* Strings now support the following escape sequences:
  * `\\`: a backslash
  * `\"`: a double quote
  * `\r`: a carriage return
  * `\n`: a newline
  * `\t`: a tabulator
  * `\a`: the system bell (Unicode code point 0007)
* Strings now support string interpolation by writing `$identifier` or `${expression}` inside a string literal. This will call `toString` on the value of the given identifier or expression and insert it into the string at the given point.
* You can now use `print` instead of `out` to print a given value (applying `toString` if the value isn't already a string) without adding the standard formatting (i.e. `timestamp: name = value`) to it. That is, you can now print information using arbitrary formatting by building a custom string using string interpolation and then `print` to print it
* Identifiers can now contain Unicode characters
* Integers can now be written using Unicode digits and/or hexadecimal notation
* We now support double-precision floating point numbers with a decimal literal notation, the type `Float` and the following built-in operations: `+.`, `-.`, `*.`, `/.`, `<.`, `>.`, `>=.`, `<=.`, `intToFloat`, `floatToInt`, `pow`, `log(n, base)`
* We now support the modulo operator for integers (`%`)
* We now support open object types for function parameters. These are object types that have `..` as their last member (e.g. `{x: Int, ..}`). If a function takes such a type as a parameter, you can pass any object as an argument as long as the object has at least the members specified (that is, it is allowed to have additional members). Functions taking non-open object types will only accept objects that have exactly the members specified and no others. Tuples are non-open object types.
* The unit value, the empty tuple and the empty object are now all the same thing. The type `Unit` is now simply an alias for the type `()` (which can also be written as `{}`).
* TesslaDoc comments (comments that start with `---` or `##`) can now be extracted using the `--doc` or `--doc-all` flags (the latter includes tessladocs from included files, the former only from the main file)
* The input parser is now a lot faster (up to a factor of 10)

### API Changes

* The TesslaSource class no longer exists. ANTLR's CharStream class should be used instead.
* The TesslaCore.Specification class now contains proper case classes to describe the contained streams instead of using tuples. Type information for streams is included again.
* TesslaCore.Unit no longer exists - you'll need to check for / use empty objects instead

## Version 0.6.5

### Additions

* Add the option `--print-node-count` to print the number of nodes in the TeSSLaCore graph

## Version 0.6.4

### Additions

* Static-if-then-else can now be used inside lifted functions. This makes it possible to lift recursive functions
* Add built-in functions `toString[T](x: T): String` and `String_concat(x: String, y: String): String`

## Version 0.6.3

### Additions

* Add the ability to execute a TeSSLa specification through the Java API

## Version 0.6.2

### Additions

* A built-in function `count` has been added

## Version 0.6.1

### Additions

* Objects, set, maps and options can now be used in input streams
* Add delay operator as described in the TeSSLa paper
* Add built-in function `Set_fold`
* The type `List[T]` has been added with the functions `List_empty`, `List_size`, `List_append`, `List_prepend`, `List_head`, `List_tail`, `List_init`, `List_last`, `List_fold`


## Version 0.6.0

### Additions

* Lambda functions are now supported with the syntax `fun (paramList) => body` (the need for the keyword `fun` will be dropped in version 0.7.0)
* Add option types (type `Option[T]` with constructor functions `Some[T](x: T)` and `None[T]` and the functions `isNone` and `getSome`)
* Add built-in function `lift` that takes two streams and a function taking two values and then lifts that function to the streams as per the lift semantics from the TeSSLa paper. Also add `lift3` that does the same thing for three streams.
* Objects are now value types if all their members have value types. It is now possible to have streams of such objects.
* There now is a Java API

### API changes

* The old `TesslaCore.Lift` is now called `TesslaCore.SignalLift`, `TesslaCore.Lift` now refers to the new lift operator

## Version 0.5.3

### Additions

* Explicitly set stream encoding

## Version 0.5.2

### Additions

* `tessla.version` has been added to return the version of the current TeSSLa implementation
* Objects whose members are assigned to local variables of the same name can now be defined using the shorthand `${x, y}`
* The syntaxes `expression "where" { definition* }` and `{ definition* "return" expression }` have been added as a replacement for regular block syntax, which suffered from ambiguities. Note that this will change again in version 0.7.0 and regular block syntax, now unambiguous, will be preferred again.

## Version 0.5.1 (Changes Since 0.5.0)

### Additions

* CTF support
* It is now possible to use multiple unary operators in a row
* Add support for objects and tuples
* The syntax of function calls now allows non-identifier expressions as functions (that is, first-class functions can now be called without storing the function in a variable first)
* Type aliases can now be defined using the `type` keyword<|MERGE_RESOLUTION|>--- conflicted
+++ resolved
@@ -1,8 +1,6 @@
 # Changelog
 
-<<<<<<< HEAD
-=======
-## Version 1.0.2 (upcoming)
+## Version 1.0.2
 
 ### Additions and Fixes
 
@@ -21,7 +19,6 @@
   * `@GlobalWrite(lvalue: String)`
   * `@LocalWrite(lvalue: String, function: String)`
 
->>>>>>> 4392e263
 ## Version 1.0.1
 
 ### Additions and Fixes
