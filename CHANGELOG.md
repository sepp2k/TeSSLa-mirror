--- conflicted
+++ resolved
@@ -1,14 +1,11 @@
 # Changelog
 
-<<<<<<< HEAD
-=======
-## Version 1.0.1 (upcoming)
+## Version 1.0.1
 
 ### Additions and Fixes
 
 * More spurious infinite-recursion errors have been fixed
 
->>>>>>> 01515d80
 ## Version 1.0.0
 
 ### Breaking Changes
