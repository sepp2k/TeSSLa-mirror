# Changelog

<<<<<<< HEAD
## Version 1.0.0 (upcoming)

### Breaking Changes

* The following keywords have been added and can no longer be used as variable names: `module`

### Additions and Fixes

* A module system has been added. You can define modules using `module ModuleName { definitions }` and then access the module's definitions with `ModuleName.DefinitionName`. Modules can also be passed around as objects.
* Types can now be used before the definition

## Version 0.7.3 (upcoming)
=======
## Version 0.7.6 (upcoming)

## Version 0.7.5

### Additions and Fixes

* Brings back online monitoring, which was broken since 0.7.0.

### API Changes

* `Trace.fromSource` now no longer takes an ANTLR `CharStream` but a `scala.io.Source` and there is a new `Trace.fromLineIterator` which takes an iterator of the lines of the trace.

## Version 0.7.4

### Additions and Fixes

* Fixed error handling for missing type annotations at input streams
* Fixed error handling for syntax errors which were reported wrongly as runtime errors

### API Changes

* The interpreter is not longer a translation phase. `Interpreter.run` is now just a normal function.

## Version 0.7.3
>>>>>>> deb7a77b

### Breaking Changes

* `tessla.version` is now `Tessla.version`
* TesslaDoc is now invoked via the new `tessladoc` script rather than `tessla --doc`

### Additions and Fixes
* String literals can now contain dollar signs by escaping them with a backslash: `\$`
* A bug has been fixed that prevented the use of non-empty tuples in input streams
* TeSSLa now supports formatted string literals that start with `f"` instead of just `"` and allow printf-style format-specifiers after string interpolations (e.g. `$myInt%04x`)
* The functions `format(String, Any): String`, `formatInt(String, Int): String` and `formatFloat(String, Float): String` have been added. They apply a format string to a single argument. These mainly exist because formatted string literals are desugared to calls to the functions. You probably don't want to use them directly. Note that calling these functions with an illegal format string will cause a runtime-exception, whereas formatted string literals would detect the error at compile time.
* Change the implementation of TeSSLa's `List` to use Scala's `Vector` instead of Scala's `List`. That way `List_append` and `List_last` are no longer O(n)
* Add built-in function `List_get` to access a list at a specified index
* Add built-in function `lift4`
* If `out expr` is used (rather than `out expr as name`), the inferred name will now be the actual source code of `expr`, not a "pretty-printed" version as before. This way something like `out "$x"` will now produce the output `23: "$x" = "42"` rather than being "pretty-printed" as `23: toString(x) = "42"`.

### API Changes
* The generated `BuildInfo` class has been moved from the `interpreter` package to the `tessla` package
* Methods `Result.combineAll`, `Result.runSequentially` and `Result#combine` have been added to more conventiently work with Result objects

## Version 0.7.2

### Breaking Changes
* It is no longer possible to write if-statements without an else-clause. Use `filter` instead.
  * `if c then a` treats `c` and `a` with signal semantics and produces an event for each event on `c` or `a`. The new `filter(a, c)` treats `c` as a signal and `a` as an event stream. Hence you a get a real filter of the event stream `a` without any additional events, which is in most cases what you want. If you really need the additional events you can reproduce this behaviour with `filter(first(a, c), c)`.
  * `if c then x` for a constant `x`, e.g. `5`, implicitly converts `x` to the constant stream `const(x, ())` and hence produces an event with value `x` for every truthy event on `c`. You can reproduce this behaviour with `filter(const(x, c), c)`.
* `delayedLast` no longer exists. Use `delay` instead.
  * `delayedLast` was a delayed `last` in the sense that the last seen value on `x` was used for events produced when the delay was over. The new `delay` no longer has this build-in `last` and produces unit events instead. `delay(d, r)` considers new events on the delay stream `d` only when they arrive simultaneously with an event on the reset stream `r` or when an old delay is over at that timestamp. An event on the reset stream without a simultaneous event on the delay stream cancels the currently active delay.
  * A non-recursive `delayedLast(v,d)` can be realized as `last(v, delay(d,d))` where the stream `d` is used as delay and as reset stream, which is possible if `d` is not recusively defined.
  * The recursive definition
    ```ruby
    def s: Events[Int] := default(delayedLast(s, s), f)
    ```
    which produces an event every `f` timeunits starting with `t=0` can now be realized as
    ```ruby
    def s: Events[Int] := const(f, default(delay(s, ()), ()), f)
    ```
    with the only reset event at `t=0`.
  * In the most general case where new delays are started by old delays _and_ external events one has to use every external event as reset, e.g. the specification
    ```ruby
    def s: Events[Int] := merge(delayedLast(s,s), f)
    ```
    can now be realized as
    ```ruby
    def s: Events[Int] := merge(first(f, delay(s,f)), f)
    ```

### Additions
* Some TesslaCore-to-TesslaCore optimizations have been added
* `lift1`, `min`, `max`, `minimum`, `maximum` and `sum` have been added as built-in functions
* The float operations `sin`, `cos`, `tan` and `atan` have been added as built-in functions
* Aggregating functions in the standard library now take into account events at t=0

### API Changes

* `Compiler.applyPasses` is now `Compiler.compile`
* Instead of `Interpreter.run*` taking Strings/streams there is now a single `Interpreter.run` that takes the TesslaCore.Specification as returned by `compile` and a `Trace`
* `TesslaCore.Lift`'s function is now represented as a `TesslaCore.Function`, not `TesslaCore.ValueArg`
* Scope and body have been renamed to body and result
* Translation phases now consist of a `TranslationPhase.Translator` that does the actual work and a `TranslationPhase` that wraps the `Translator` and can be composed with other translation phases or functions

## Version 0.7.1

### Additions

* `filter` now exists as a built-in function

## Version 0.7.0

### Breaking Changes

* After being deprecated for some time, the `define` key no longer exists and `def` should be used instead
* Line breaks are now significant and can no longer be used in arbitrary places. For a detailed lists of where line breaks can be used, see syntax.md (that is the syntax.md of version 0.6.3 as that's the earliest it has been updated). Line breaks can also be escaped with a backslash
* Object members can now only have the form `ID = expression` (or equivalently `ID: expression`) or `ID`. The other forms were barely documented and never used and are now gone.
* Backslashes and dollar signs can no longer be used unescaped inside string literals (see string interpolation and escape sequences below)
* There no longer is sub-typing for tuples and normal object types. That is, if you have, say, a 3-element tuple or an object with members `x` and `y`, you can now no longer pass them to functions expecting 2-element tuples or objects with only an `x` member. If you want subtyping for objects, use open object types instead (see below)
* Some of the syntactic variations to specify time ranges in the extended input format have been removed as they've been undocumented, untested and often buggy. This is a breaking change in the sense that if there had been any code using these features, it would now no longer work. However, it is an utterly irrelevant change in the sense that no one ever used these features or even knew they existed or how they were supposed to work.

### Deprecations

* Using `${` for object literals is deprecated, you can now use `{` as the beginning of an object literal
* Using `return` is deprecated. Since newlines terminate definitions now, you can simply write blocks without `return` and there will be no ambiguities with prefix operators or time units
* Using `fun` is deprecated, you can now simply write lambda expressions without it

### Additions

* Strings now support the following escape sequences:
  * `\\`: a backslash
  * `\"`: a double quote
  * `\r`: a carriage return
  * `\n`: a newline
  * `\t`: a tabulator
  * `\a`: the system bell (Unicode code point 0007)
* Strings now support string interpolation by writing `$identifier` or `${expression}` inside a string literal. This will call `toString` on the value of the given identifier or expression and insert it into the string at the given point.
* You can now use `print` instead of `out` to print a given value (applying `toString` if the value isn't already a string) without adding the standard formatting (i.e. `timestamp: name = value`) to it. That is, you can now print information using arbitrary formatting by building a custom string using string interpolation and then `print` to print it
* Identifiers can now contain Unicode characters
* Integers can now be written using Unicode digits and/or hexadecimal notation
* We now support double-precision floating point numbers with a decimal literal notation, the type `Float` and the following built-in operations: `+.`, `-.`, `*.`, `/.`, `<.`, `>.`, `>=.`, `<=.`, `intToFloat`, `floatToInt`, `pow`, `log(n, base)`
* We now support the modulo operator for integers (`%`)
* We now support open object types for function parameters. These are object types that have `..` as their last member (e.g. `{x: Int, ..}`). If a function takes such a type as a parameter, you can pass any object as an argument as long as the object has at least the members specified (that is, it is allowed to have additional members). Functions taking non-open object types will only accept objects that have exactly the members specified and no others. Tuples are non-open object types.
* The unit value, the empty tuple and the empty object are now all the same thing. The type `Unit` is now simply an alias for the type `()` (which can also be written as `{}`).
* TesslaDoc comments (comments that start with `---` or `##`) can now be extracted using the `--doc` or `--doc-all` flags (the latter includes tessladocs from included files, the former only from the main file)
* The input parser is now a lot faster (up to a factor of 10)

### API Changes

* The TesslaSource class no longer exists. ANTLR's CharStream class should be used instead.
* The TesslaCore.Specification class now contains proper case classes to describe the contained streams instead of using tuples. Type information for streams is included again.
* TesslaCore.Unit no longer exists - you'll need to check for / use empty objects instead

## Version 0.6.5

### Additions

* Add the option `--print-node-count` to print the number of nodes in the TeSSLaCore graph

## Version 0.6.4

### Additions

* Static-if-then-else can now be used inside lifted functions. This makes it possible to lift recursive functions
* Add built-in functions `toString[T](x: T): String` and `String_concat(x: String, y: String): String`

## Version 0.6.3

### Additions

* Add the ability to execute a TeSSLa specification through the Java API

## Version 0.6.2

### Additions

* A built-in function `count` has been added

## Version 0.6.1

### Additions

* Objects, set, maps and options can now be used in input streams
* Add delay operator as described in the TeSSLa paper
* Add built-in function `Set_fold`
* The type `List[T]` has been added with the functions `List_empty`, `List_size`, `List_append`, `List_prepend`, `List_head`, `List_tail`, `List_init`, `List_last`, `List_fold`


## Version 0.6.0

### Additions

* Lambda functions are now supported with the syntax `fun (paramList) => body` (the need for the keyword `fun` will be dropped in version 0.7.0)
* Add option types (type `Option[T]` with constructor functions `Some[T](x: T)` and `None[T]` and the functions `isNone` and `getSome`)
* Add built-in function `lift` that takes two streams and a function taking two values and then lifts that function to the streams as per the lift semantics from the TeSSLa paper. Also add `lift3` that does the same thing for three streams.
* Objects are now value types if all their members have value types. It is now possible to have streams of such objects.
* There now is a Java API

### API changes

* The old `TesslaCore.Lift` is now called `TesslaCore.SignalLift`, `TesslaCore.Lift` now refers to the new lift operator

## Version 0.5.3

### Additions

* Explicitly set stream encoding

## Version 0.5.2

### Additions

* `tessla.version` has been added to return the version of the current TeSSLa implementation
* Objects whose members are assigned to local variables of the same name can now be defined using the shorthand `${x, y}`
* The syntaxes `expression "where" { definition* }` and `{ definition* "return" expression }` have been added as a replacement for regular block syntax, which suffered from ambiguities. Note that this will change again in version 0.7.0 and regular block syntax, now unambiguous, will be preferred again.

## Version 0.5.1 (Changes Since 0.5.0)

### Additions

* CTF support
* It is now possible to use multiple unary operators in a row
* Add support for objects and tuples
* The syntax of function calls now allows non-identifier expressions as functions (that is, first-class functions can now be called without storing the function in a variable first)
* Type aliases can now be defined using the `type` keyword<|MERGE_RESOLUTION|>--- conflicted
+++ resolved
@@ -1,6 +1,5 @@
 # Changelog
 
-<<<<<<< HEAD
 ## Version 1.0.0 (upcoming)
 
 ### Breaking Changes
@@ -12,10 +11,6 @@
 * A module system has been added. You can define modules using `module ModuleName { definitions }` and then access the module's definitions with `ModuleName.DefinitionName`. Modules can also be passed around as objects.
 * Types can now be used before the definition
 
-## Version 0.7.3 (upcoming)
-=======
-## Version 0.7.6 (upcoming)
-
 ## Version 0.7.5
 
 ### Additions and Fixes
@@ -38,7 +33,6 @@
 * The interpreter is not longer a translation phase. `Interpreter.run` is now just a normal function.
 
 ## Version 0.7.3
->>>>>>> deb7a77b
 
 ### Breaking Changes
 
