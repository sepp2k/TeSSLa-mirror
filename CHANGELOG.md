# Changelog

<<<<<<< HEAD
=======
## Version 0.7.6 (upcoming)

### Additions and Fixes

* Allow more line breaks. For a detailed lists of where line breaks can be used, see syntax.md.
* Add type information to TesslaCore.Nil

>>>>>>> 687a1aa1
## Version 0.7.5

### Additions and Fixes

* Brings back online monitoring, which was broken since 0.7.0.

### API Changes

* `Trace.fromSource` now no longer takes an ANTLR `CharStream` but a `scala.io.Source` and there is a new `Trace.fromLineIterator` which takes an iterator of the lines of the trace.

## Version 0.7.4

### Additions and Fixes

* Fixed error handling for missing type annotations at input streams
* Fixed error handling for syntax errors which were reported wrongly as runtime errors

### API Changes

* The interpreter is not longer a translation phase. `Interpreter.run` is now just a normal function.

## Version 0.7.3

### Breaking Changes

* `tessla.version` is now `Tessla.version`
* TesslaDoc is now invoked via the new `tessladoc` script rather than `tessla --doc`

### Additions and Fixes
* String literals can now contain dollar signs by escaping them with a backslash: `\$`
* A bug has been fixed that prevented the use of non-empty tuples in input streams
* TeSSLa now supports formatted string literals that start with `f"` instead of just `"` and allow printf-style format-specifiers after string interpolations (e.g. `$myInt%04x`)
* The functions `format(String, Any): String`, `formatInt(String, Int): String` and `formatFloat(String, Float): String` have been added. They apply a format string to a single argument. These mainly exist because formatted string literals are desugared to calls to the functions. You probably don't want to use them directly. Note that calling these functions with an illegal format string will cause a runtime-exception, whereas formatted string literals would detect the error at compile time.
* Change the implementation of TeSSLa's `List` to use Scala's `Vector` instead of Scala's `List`. That way `List_append` and `List_last` are no longer O(n)
* Add built-in function `List_get` to access a list at a specified index
* Add built-in function `lift4`
* If `out expr` is used (rather than `out expr as name`), the inferred name will now be the actual source code of `expr`, not a "pretty-printed" version as before. This way something like `out "$x"` will now produce the output `23: "$x" = "42"` rather than being "pretty-printed" as `23: toString(x) = "42"`.

### API Changes
* The generated `BuildInfo` class has been moved from the `interpreter` package to the `tessla` package
* Methods `Result.combineAll`, `Result.runSequentially` and `Result#combine` have been added to more conventiently work with Result objects

## Version 0.7.2

### Breaking Changes
* It is no longer possible to write if-statements without an else-clause. Use `filter` instead.
  * `if c then a` treats `c` and `a` with signal semantics and produces an event for each event on `c` or `a`. The new `filter(a, c)` treats `c` as a signal and `a` as an event stream. Hence you a get a real filter of the event stream `a` without any additional events, which is in most cases what you want. If you really need the additional events you can reproduce this behaviour with `filter(first(a, c), c)`.
  * `if c then x` for a constant `x`, e.g. `5`, implicitly converts `x` to the constant stream `const(x, ())` and hence produces an event with value `x` for every truthy event on `c`. You can reproduce this behaviour with `filter(const(x, c), c)`.
* `delayedLast` no longer exists. Use `delay` instead.
  * `delayedLast` was a delayed `last` in the sense that the last seen value on `x` was used for events produced when the delay was over. The new `delay` no longer has this build-in `last` and produces unit events instead. `delay(d, r)` considers new events on the delay stream `d` only when they arrive simultaneously with an event on the reset stream `r` or when an old delay is over at that timestamp. An event on the reset stream without a simultaneous event on the delay stream cancels the currently active delay.
  * A non-recursive `delayedLast(v,d)` can be realized as `last(v, delay(d,d))` where the stream `d` is used as delay and as reset stream, which is possible if `d` is not recusively defined.
  * The recursive definition
    ```ruby
    def s: Events[Int] := default(delayedLast(s, s), f)
    ```
    which produces an event every `f` timeunits starting with `t=0` can now be realized as
    ```ruby
    def s: Events[Int] := const(f, default(delay(s, ()), ()), f)
    ```
    with the only reset event at `t=0`.
  * In the most general case where new delays are started by old delays _and_ external events one has to use every external event as reset, e.g. the specification
    ```ruby
    def s: Events[Int] := merge(delayedLast(s,s), f)
    ```
    can now be realized as
    ```ruby
    def s: Events[Int] := merge(first(f, delay(s,f)), f)
    ```

### Additions
* Some TesslaCore-to-TesslaCore optimizations have been added
* `lift1`, `min`, `max`, `minimum`, `maximum` and `sum` have been added as built-in functions
* The float operations `sin`, `cos`, `tan` and `atan` have been added as built-in functions
* Aggregating functions in the standard library now take into account events at t=0

### API Changes

* `Compiler.applyPasses` is now `Compiler.compile`
* Instead of `Interpreter.run*` taking Strings/streams there is now a single `Interpreter.run` that takes the TesslaCore.Specification as returned by `compile` and a `Trace`
* `TesslaCore.Lift`'s function is now represented as a `TesslaCore.Function`, not `TesslaCore.ValueArg`
* Scope and body have been renamed to body and result
* Translation phases now consist of a `TranslationPhase.Translator` that does the actual work and a `TranslationPhase` that wraps the `Translator` and can be composed with other translation phases or functions

## Version 0.7.1

### Additions

* `filter` now exists as a built-in function

## Version 0.7.0

### Breaking Changes

* After being deprecated for some time, the `define` key no longer exists and `def` should be used instead
* Line breaks are now significant and can no longer be used in arbitrary places. For a detailed lists of where line breaks can be used, see syntax.md (that is the syntax.md of version 0.6.3 as that's the earliest it has been updated). Line breaks can also be escaped with a backslash
* Object members can now only have the form `ID = expression` (or equivalently `ID: expression`) or `ID`. The other forms were barely documented and never used and are now gone.
* Backslashes and dollar signs can no longer be used unescaped inside string literals (see string interpolation and escape sequences below)
* There no longer is sub-typing for tuples and normal object types. That is, if you have, say, a 3-element tuple or an object with members `x` and `y`, you can now no longer pass them to functions expecting 2-element tuples or objects with only an `x` member. If you want subtyping for objects, use open object types instead (see below)
* Some of the syntactic variations to specify time ranges in the extended input format have been removed as they've been undocumented, untested and often buggy. This is a breaking change in the sense that if there had been any code using these features, it would now no longer work. However, it is an utterly irrelevant change in the sense that no one ever used these features or even knew they existed or how they were supposed to work.

### Deprecations

* Using `${` for object literals is deprecated, you can now use `{` as the beginning of an object literal
* Using `return` is deprecated. Since newlines terminate definitions now, you can simply write blocks without `return` and there will be no ambiguities with prefix operators or time units
* Using `fun` is deprecated, you can now simply write lambda expressions without it

### Additions

* Strings now support the following escape sequences:
  * `\\`: a backslash
  * `\"`: a double quote
  * `\r`: a carriage return
  * `\n`: a newline
  * `\t`: a tabulator
  * `\a`: the system bell (Unicode code point 0007)
* Strings now support string interpolation by writing `$identifier` or `${expression}` inside a string literal. This will call `toString` on the value of the given identifier or expression and insert it into the string at the given point.
* You can now use `print` instead of `out` to print a given value (applying `toString` if the value isn't already a string) without adding the standard formatting (i.e. `timestamp: name = value`) to it. That is, you can now print information using arbitrary formatting by building a custom string using string interpolation and then `print` to print it
* Identifiers can now contain Unicode characters
* Integers can now be written using Unicode digits and/or hexadecimal notation
* We now support double-precision floating point numbers with a decimal literal notation, the type `Float` and the following built-in operations: `+.`, `-.`, `*.`, `/.`, `<.`, `>.`, `>=.`, `<=.`, `intToFloat`, `floatToInt`, `pow`, `log(n, base)`
* We now support the modulo operator for integers (`%`)
* We now support open object types for function parameters. These are object types that have `..` as their last member (e.g. `{x: Int, ..}`). If a function takes such a type as a parameter, you can pass any object as an argument as long as the object has at least the members specified (that is, it is allowed to have additional members). Functions taking non-open object types will only accept objects that have exactly the members specified and no others. Tuples are non-open object types.
* The unit value, the empty tuple and the empty object are now all the same thing. The type `Unit` is now simply an alias for the type `()` (which can also be written as `{}`).
* TesslaDoc comments (comments that start with `---` or `##`) can now be extracted using the `--doc` or `--doc-all` flags (the latter includes tessladocs from included files, the former only from the main file)
* The input parser is now a lot faster (up to a factor of 10)

### API Changes

* The TesslaSource class no longer exists. ANTLR's CharStream class should be used instead.
* The TesslaCore.Specification class now contains proper case classes to describe the contained streams instead of using tuples. Type information for streams is included again.
* TesslaCore.Unit no longer exists - you'll need to check for / use empty objects instead

## Version 0.6.5

### Additions

* Add the option `--print-node-count` to print the number of nodes in the TeSSLaCore graph

## Version 0.6.4

### Additions

* Static-if-then-else can now be used inside lifted functions. This makes it possible to lift recursive functions
* Add built-in functions `toString[T](x: T): String` and `String_concat(x: String, y: String): String`

## Version 0.6.3

### Additions

* Add the ability to execute a TeSSLa specification through the Java API

## Version 0.6.2

### Additions

* A built-in function `count` has been added

## Version 0.6.1

### Additions

* Objects, set, maps and options can now be used in input streams
* Add delay operator as described in the TeSSLa paper
* Add built-in function `Set_fold`
* The type `List[T]` has been added with the functions `List_empty`, `List_size`, `List_append`, `List_prepend`, `List_head`, `List_tail`, `List_init`, `List_last`, `List_fold`


## Version 0.6.0

### Additions

* Lambda functions are now supported with the syntax `fun (paramList) => body` (the need for the keyword `fun` will be dropped in version 0.7.0)
* Add option types (type `Option[T]` with constructor functions `Some[T](x: T)` and `None[T]` and the functions `isNone` and `getSome`)
* Add built-in function `lift` that takes two streams and a function taking two values and then lifts that function to the streams as per the lift semantics from the TeSSLa paper. Also add `lift3` that does the same thing for three streams.
* Objects are now value types if all their members have value types. It is now possible to have streams of such objects.
* There now is a Java API

### API changes

* The old `TesslaCore.Lift` is now called `TesslaCore.SignalLift`, `TesslaCore.Lift` now refers to the new lift operator

## Version 0.5.3

### Additions

* Explicitly set stream encoding

## Version 0.5.2

### Additions

* `tessla.version` has been added to return the version of the current TeSSLa implementation
* Objects whose members are assigned to local variables of the same name can now be defined using the shorthand `${x, y}`
* The syntaxes `expression "where" { definition* }` and `{ definition* "return" expression }` have been added as a replacement for regular block syntax, which suffered from ambiguities. Note that this will change again in version 0.7.0 and regular block syntax, now unambiguous, will be preferred again.

## Version 0.5.1 (Changes Since 0.5.0)

### Additions

* CTF support
* It is now possible to use multiple unary operators in a row
* Add support for objects and tuples
* The syntax of function calls now allows non-identifier expressions as functions (that is, first-class functions can now be called without storing the function in a variable first)
* Type aliases can now be defined using the `type` keyword<|MERGE_RESOLUTION|>--- conflicted
+++ resolved
@@ -1,15 +1,12 @@
 # Changelog
 
-<<<<<<< HEAD
-=======
-## Version 0.7.6 (upcoming)
+## Version 0.7.6
 
 ### Additions and Fixes
 
 * Allow more line breaks. For a detailed lists of where line breaks can be used, see syntax.md.
 * Add type information to TesslaCore.Nil
 
->>>>>>> 687a1aa1
 ## Version 0.7.5
 
 ### Additions and Fixes
