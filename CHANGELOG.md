# Changelog

<<<<<<< HEAD
=======
## Version 0.7.5 (upcoming)

### Additions and Fixes

* Brings back online monitoring, which was broken since 0.7.0.

### API Changes

* `Trace.fromSource` now no longer takes an ANTLR `CharStream` but a `scala.io.Source` and there is a new `Trace.fromLineIterator` which takes an iterator of the lines of the trace.

>>>>>>> f995192d
## Version 0.7.4

### Additions and Fixes

* Fixed error handling for missing type annotations at input streams
* Fixed error handling for syntax errors which were reported wrongly as runtime errors

### API Changes

* The interpreter is not longer a translation phase. `Interpreter.run` is now just a normal function.

## Version 0.7.3

### Breaking Changes

* `tessla.version` is now `Tessla.version`
* TesslaDoc is now invoked via the new `tessladoc` script rather than `tessla --doc`

### Additions and Fixes
* String literals can now contain dollar signs by escaping them with a backslash: `\$`
* A bug has been fixed that prevented the use of non-empty tuples in input streams
* TeSSLa now supports formatted string literals that start with `f"` instead of just `"` and allow printf-style format-specifiers after string interpolations (e.g. `$myInt%04x`)
* The functions `format(String, Any): String`, `formatInt(String, Int): String` and `formatFloat(String, Float): String` have been added. They apply a format string to a single argument. These mainly exist because formatted string literals are desugared to calls to the functions. You probably don't want to use them directly. Note that calling these functions with an illegal format string will cause a runtime-exception, whereas formatted string literals would detect the error at compile time.
* Change the implementation of TeSSLa's `List` to use Scala's `Vector` instead of Scala's `List`. That way `List_append` and `List_last` are no longer O(n)
* Add built-in function `List_get` to access a list at a specified index
* Add built-in function `lift4`
* If `out expr` is used (rather than `out expr as name`), the inferred name will now be the actual source code of `expr`, not a "pretty-printed" version as before. This way something like `out "$x"` will now produce the output `23: "$x" = "42"` rather than being "pretty-printed" as `23: toString(x) = "42"`.

### API Changes
* The generated `BuildInfo` class has been moved from the `interpreter` package to the `tessla` package
* Methods `Result.combineAll`, `Result.runSequentially` and `Result#combine` have been added to more conventiently work with Result objects

## Version 0.7.2

### Breaking Changes
* It is no longer possible to write if-statements without an else-clause. Use `filter` instead.
  * `if c then a` treats `c` and `a` with signal semantics and produces an event for each event on `c` or `a`. The new `filter(a, c)` treats `c` as a signal and `a` as an event stream. Hence you a get a real filter of the event stream `a` without any additional events, which is in most cases what you want. If you really need the additional events you can reproduce this behaviour with `filter(first(a, c), c)`.
  * `if c then x` for a constant `x`, e.g. `5`, implicitly converts `x` to the constant stream `const(x, ())` and hence produces an event with value `x` for every truthy event on `c`. You can reproduce this behaviour with `filter(const(x, c), c)`.
* `delayedLast` no longer exists. Use `delay` instead.
  * `delayedLast` was a delayed `last` in the sense that the last seen value on `x` was used for events produced when the delay was over. The new `delay` no longer has this build-in `last` and produces unit events instead. `delay(d, r)` considers new events on the delay stream `d` only when they arrive simultaneously with an event on the reset stream `r` or when an old delay is over at that timestamp. An event on the reset stream without a simultaneous event on the delay stream cancels the currently active delay.
  * A non-recursive `delayedLast(v,d)` can be realized as `last(v, delay(d,d))` where the stream `d` is used as delay and as reset stream, which is possible if `d` is not recusively defined.
  * The recursive definition
    ```ruby
    def s: Events[Int] := default(delayedLast(s, s), f)
    ```
    which produces an event every `f` timeunits starting with `t=0` can now be realized as
    ```ruby
    def s: Events[Int] := const(f, default(delay(s, ()), ()), f)
    ```
    with the only reset event at `t=0`.
  * In the most general case where new delays are started by old delays _and_ external events one has to use every external event as reset, e.g. the specification
    ```ruby
    def s: Events[Int] := merge(delayedLast(s,s), f)
    ```
    can now be realized as
    ```ruby
    def s: Events[Int] := merge(first(f, delay(s,f)), f)
    ```

### Additions
* Some TesslaCore-to-TesslaCore optimizations have been added
* `lift1`, `min`, `max`, `minimum`, `maximum` and `sum` have been added as built-in functions
* The float operations `sin`, `cos`, `tan` and `atan` have been added as built-in functions
* Aggregating functions in the standard library now take into account events at t=0

### API Changes

* `Compiler.applyPasses` is now `Compiler.compile`
* Instead of `Interpreter.run*` taking Strings/streams there is now a single `Interpreter.run` that takes the TesslaCore.Specification as returned by `compile` and a `Trace`
* `TesslaCore.Lift`'s function is now represented as a `TesslaCore.Function`, not `TesslaCore.ValueArg`
* Scope and body have been renamed to body and result
* Translation phases now consist of a `TranslationPhase.Translator` that does the actual work and a `TranslationPhase` that wraps the `Translator` and can be composed with other translation phases or functions

## Version 0.7.1

### Additions

* `filter` now exists as a built-in function

## Version 0.7.0

### Breaking Changes

* After being deprecated for some time, the `define` key no longer exists and `def` should be used instead
* Line breaks are now significant and can no longer be used in arbitrary places. For a detailed lists of where line breaks can be used, see syntax.md (that is the syntax.md of version 0.6.3 as that's the earliest it has been updated). Line breaks can also be escaped with a backslash
* Object members can now only have the form `ID = expression` (or equivalently `ID: expression`) or `ID`. The other forms were barely documented and never used and are now gone.
* Backslashes and dollar signs can no longer be used unescaped inside string literals (see string interpolation and escape sequences below)
* There no longer is sub-typing for tuples and normal object types. That is, if you have, say, a 3-element tuple or an object with members `x` and `y`, you can now no longer pass them to functions expecting 2-element tuples or objects with only an `x` member. If you want subtyping for objects, use open object types instead (see below)
* Some of the syntactic variations to specify time ranges in the extended input format have been removed as they've been undocumented, untested and often buggy. This is a breaking change in the sense that if there had been any code using these features, it would now no longer work. However, it is an utterly irrelevant change in the sense that no one ever used these features or even knew they existed or how they were supposed to work.

### Deprecations

* Using `${` for object literals is deprecated, you can now use `{` as the beginning of an object literal
* Using `return` is deprecated. Since newlines terminate definitions now, you can simply write blocks without `return` and there will be no ambiguities with prefix operators or time units
* Using `fun` is deprecated, you can now simply write lambda expressions without it

### Additions

* Strings now support the following escape sequences:
  * `\\`: a backslash
  * `\"`: a double quote
  * `\r`: a carriage return
  * `\n`: a newline
  * `\t`: a tabulator
  * `\a`: the system bell (Unicode code point 0007)
* Strings now support string interpolation by writing `$identifier` or `${expression}` inside a string literal. This will call `toString` on the value of the given identifier or expression and insert it into the string at the given point.
* You can now use `print` instead of `out` to print a given value (applying `toString` if the value isn't already a string) without adding the standard formatting (i.e. `timestamp: name = value`) to it. That is, you can now print information using arbitrary formatting by building a custom string using string interpolation and then `print` to print it
* Identifiers can now contain Unicode characters
* Integers can now be written using Unicode digits and/or hexadecimal notation
* We now support double-precision floating point numbers with a decimal literal notation, the type `Float` and the following built-in operations: `+.`, `-.`, `*.`, `/.`, `<.`, `>.`, `>=.`, `<=.`, `intToFloat`, `floatToInt`, `pow`, `log(n, base)`
* We now support the modulo operator for integers (`%`)
* We now support open object types for function parameters. These are object types that have `..` as their last member (e.g. `{x: Int, ..}`). If a function takes such a type as a parameter, you can pass any object as an argument as long as the object has at least the members specified (that is, it is allowed to have additional members). Functions taking non-open object types will only accept objects that have exactly the members specified and no others. Tuples are non-open object types.
* The unit value, the empty tuple and the empty object are now all the same thing. The type `Unit` is now simply an alias for the type `()` (which can also be written as `{}`).
* TesslaDoc comments (comments that start with `---` or `##`) can now be extracted using the `--doc` or `--doc-all` flags (the latter includes tessladocs from included files, the former only from the main file)
* The input parser is now a lot faster (up to a factor of 10)

### API Changes

* The TesslaSource class no longer exists. ANTLR's CharStream class should be used instead.
* The TesslaCore.Specification class now contains proper case classes to describe the contained streams instead of using tuples. Type information for streams is included again.
* TesslaCore.Unit no longer exists - you'll need to check for / use empty objects instead

## Version 0.6.5

### Additions

* Add the option `--print-node-count` to print the number of nodes in the TeSSLaCore graph

## Version 0.6.4

### Additions

* Static-if-then-else can now be used inside lifted functions. This makes it possible to lift recursive functions
* Add built-in functions `toString[T](x: T): String` and `String_concat(x: String, y: String): String`

## Version 0.6.3

### Additions

* Add the ability to execute a TeSSLa specification through the Java API

## Version 0.6.2

### Additions

* A built-in function `count` has been added

## Version 0.6.1

### Additions

* Objects, set, maps and options can now be used in input streams
* Add delay operator as described in the TeSSLa paper
* Add built-in function `Set_fold`
* The type `List[T]` has been added with the functions `List_empty`, `List_size`, `List_append`, `List_prepend`, `List_head`, `List_tail`, `List_init`, `List_last`, `List_fold`


## Version 0.6.0

### Additions

* Lambda functions are now supported with the syntax `fun (paramList) => body` (the need for the keyword `fun` will be dropped in version 0.7.0)
* Add option types (type `Option[T]` with constructor functions `Some[T](x: T)` and `None[T]` and the functions `isNone` and `getSome`)
* Add built-in function `lift` that takes two streams and a function taking two values and then lifts that function to the streams as per the lift semantics from the TeSSLa paper. Also add `lift3` that does the same thing for three streams.
* Objects are now value types if all their members have value types. It is now possible to have streams of such objects.
* There now is a Java API

### API changes

* The old `TesslaCore.Lift` is now called `TesslaCore.SignalLift`, `TesslaCore.Lift` now refers to the new lift operator

## Version 0.5.3

### Additions

* Explicitly set stream encoding

## Version 0.5.2

### Additions

* `tessla.version` has been added to return the version of the current TeSSLa implementation
* Objects whose members are assigned to local variables of the same name can now be defined using the shorthand `${x, y}`
* The syntaxes `expression "where" { definition* }` and `{ definition* "return" expression }` have been added as a replacement for regular block syntax, which suffered from ambiguities. Note that this will change again in version 0.7.0 and regular block syntax, now unambiguous, will be preferred again.

## Version 0.5.1 (Changes Since 0.5.0)

### Additions

* CTF support
* It is now possible to use multiple unary operators in a row
* Add support for objects and tuples
* The syntax of function calls now allows non-identifier expressions as functions (that is, first-class functions can now be called without storing the function in a variable first)
* Type aliases can now be defined using the `type` keyword<|MERGE_RESOLUTION|>--- conflicted
+++ resolved
@@ -1,8 +1,6 @@
 # Changelog
 
-<<<<<<< HEAD
-=======
-## Version 0.7.5 (upcoming)
+## Version 0.7.5
 
 ### Additions and Fixes
 
@@ -12,7 +10,6 @@
 
 * `Trace.fromSource` now no longer takes an ANTLR `CharStream` but a `scala.io.Source` and there is a new `Trace.fromLineIterator` which takes an iterator of the lines of the trace.
 
->>>>>>> f995192d
 ## Version 0.7.4
 
 ### Additions and Fixes
