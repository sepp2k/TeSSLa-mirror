--- conflicted
+++ resolved
@@ -1,8 +1,6 @@
 # Changelog
 
-<<<<<<< HEAD
-=======
-## Version 0.7.4 (upcoming)
+## Version 0.7.4
 
 ### Additions and Fixes
 
@@ -13,7 +11,6 @@
 
 * The interpreter is not longer a translation phase. `Interpreter.run` is now just a normal function.
 
->>>>>>> 553b0d1a
 ## Version 0.7.3
 
 ### Breaking Changes
