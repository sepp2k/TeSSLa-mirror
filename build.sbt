--- conflicted
+++ resolved
@@ -28,7 +28,6 @@
   Path.userHome / ".ivy2" / ".isp-uni-luebeck-maven-repository-credentials"
 )
 
-<<<<<<< HEAD
 ThisBuild / resolvers ++= Seq(
   releases,
   snapshots,
@@ -44,43 +43,9 @@
   "org.scalatest" %% "scalatest" % "3.1.0" % "test",
   "io.spray" %% "spray-json" % "1.3.5",
   "org.eclipse.tracecompass" % "ctfreader" % "0.2.1-SNAPSHOT",
-  "org.typelevel" %% "cats-core" % "2.0.0"
-)
-=======
-publishTo := {
-  if (isSnapshot.value)
-    Some(snapshots)
-  else
-    Some(releases)
-}
-
-credentials += Credentials(Path.userHome / ".ivy2" / ".isp-uni-luebeck-maven-repository-credentials")
-
-libraryDependencies ++= Seq(
-  "com.github.sepp2k" %% "sexyopt" % "0.1.1",
-  "com.github.rjeschke" % "txtmark" % "0.13",
-  "org.scalatest" %% "scalatest" % "3.0.1" % "test",
-  "com.typesafe.play" %% "play-json" % "2.6.6",
-  "com.eclipsesource" %% "play-json-schema-validator" % "0.9.4" % "test",
-  "org.eclipse.tracecompass" % "ctfreader" % "0.2.1-SNAPSHOT",
+  "org.typelevel" %% "cats-core" % "2.0.0",
   "de.uni_luebeck.isp" %% "clang-instrumentation" % "0.0.28"
 )
-
-mainClass in (Compile, run) := Some("de.uni_luebeck.isp.tessla.Main")
-mainClass in (Compile, packageBin) := Some("de.uni_luebeck.isp.tessla.Main")
-
-scalacOptions += "-feature"
-scalacOptions += "-unchecked"
-scalacOptions += "-deprecation"
-scalacOptions ++= Seq("-Ypatmat-exhaust-depth", "off")
-
-cancelable in Global := true
-fork in run := true
-
-enablePlugins(BuildInfoPlugin)
-buildInfoKeys := Seq[BuildInfoKey](name, version, scalaVersion, sbtVersion)
-buildInfoPackage := "de.uni_luebeck.isp.tessla"
->>>>>>> 0b891c81
 
 lazy val commonSettings = Seq(
   libraryDependencies ++= commonDependencies,
