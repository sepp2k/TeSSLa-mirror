--- conflicted
+++ resolved
@@ -12,11 +12,7 @@
 
 organization := "de.uni_luebeck.isp"
 
-<<<<<<< HEAD
-version := s"0.6.0-SNAPSHOT"
-=======
-version := s"0.6.1-development-SNAPSHOT"
->>>>>>> afbac347
+version := s"0.6.1-SNAPSHOT"
 
 scalaVersion := "2.12.7"
 
