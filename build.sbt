--- conflicted
+++ resolved
@@ -75,6 +75,7 @@
 lazy val clang = "de.uni_luebeck.isp" %% "clang-instrumentation" % "0.9.2"
 lazy val scalac = "org.scala-lang" % "scala-compiler" % compilerVersion
 lazy val scopt = "com.github.scopt" %% "scopt" % "4.0.1"
+lazy val z3 = "de.uni_luebeck.isp" % "z3bundle" % "4.8.1"
 
 // Shared dependencies and settings for all modules
 lazy val commonDependencies = Seq(
@@ -112,17 +113,10 @@
   )
 )
 
-<<<<<<< HEAD
-libraryDependencies ++= Seq(
-  "de.uni_luebeck.isp" % "z3bundle" % "4.8.1",
-  "de.uni_luebeck.isp" %% "sexyopt" % "0.1.1",
-  "de.uni_luebeck.isp" %% "tessla" % "1.2.0-beta-1"
-=======
 lazy val antlrSettings = Seq(
   Antlr4 / antlr4Version := "4.7.2",
   Antlr4 / antlr4GenListener := false,
   Antlr4 / antlr4GenVisitor := true
->>>>>>> 847028eb
 )
 
 // Task to copy the scala-library as managed dependency
@@ -266,7 +260,7 @@
     buildInfoPackage := s"$rootPackage.tessla_compiler",
     Compile / resourceGenerators += libCopy.taskValue,
     libraryDependencies ++= Seq(
-      scalac
+      scalac, z3
     ),
     headerResources / excludeFilter := HiddenFileFilter || "*ScalaSkeleton*.scala"
   )
