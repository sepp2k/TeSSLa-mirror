--- conflicted
+++ resolved
@@ -12,11 +12,7 @@
 
 organization := "de.uni_luebeck.isp"
 
-<<<<<<< HEAD
-version := s"0.7.5-SNAPSHOT"
-=======
-version := s"0.7.6-development-SNAPSHOT"
->>>>>>> 687a1aa1
+version := s"0.7.6-SNAPSHOT"
 
 scalaVersion := "2.12.7"
 
