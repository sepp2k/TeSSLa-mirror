--- conflicted
+++ resolved
@@ -12,11 +12,7 @@
 
 organization := "de.uni_luebeck.isp"
 
-<<<<<<< HEAD
-version := s"0.6.1-SNAPSHOT"
-=======
-version := s"0.6.2-development-SNAPSHOT"
->>>>>>> 2a7f4498
+version := s"0.6.2-SNAPSHOT"
 
 scalaVersion := "2.12.7"
 
