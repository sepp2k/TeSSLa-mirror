--- conflicted
+++ resolved
@@ -18,11 +18,8 @@
 )
 
 libraryDependencies ++= Seq(
-<<<<<<< HEAD
   "de.uni_luebeck.isp" % "z3bundle" % "4.8.1",
-=======
   "de.uni_luebeck.isp" %% "sexyopt" % "0.1.1",
->>>>>>> ea9f7c10
   "de.uni_luebeck.isp" %% "tessla" % "1.2.0-SNAPSHOT"
 )
 
